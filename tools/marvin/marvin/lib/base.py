# Licensed to the Apache Software Foundation (ASF) under one
# or more contributor license agreements.  See the NOTICE file
# distributed with this work for additional information
# regarding copyright ownership.  The ASF licenses this file
# to you under the Apache License, Version 2.0 (the
# "License"); you may not use this file except in compliance
# with the License.  You may obtain a copy of the License at
#
#   http://www.apache.org/licenses/LICENSE-2.0
#
# Unless required by applicable law or agreed to in writing,
# software distributed under the License is distributed on an
# "AS IS" BASIS, WITHOUT WARRANTIES OR CONDITIONS OF ANY
# KIND, either express or implied.  See the License for the
# specific language governing permissions and limitations
# under the License.

""" Base class for all Cloudstack resources
    -Virtual machine, Volume, Snapshot etc
"""

import marvin
from marvin.cloudstackAPI import *
from marvin.codes import (FAILED, FAIL, PASS, RUNNING, STOPPED,
                          STARTING, DESTROYED, EXPUNGING,
                          STOPPING, BACKED_UP, BACKING_UP,
                          HOST_RS_MAINTENANCE)
from marvin.cloudstackException import GetDetailExceptionInfo, CloudstackAPIException
from marvin.lib.utils import validateList, is_server_ssh_ready, random_gen, wait_until
# Import System modules
import time
import hashlib
import base64


class Domain:
    """ Domain Life Cycle """

    def __init__(self, items):
        self.__dict__.update(items)

    @classmethod
    def create(cls, apiclient, services, name=None, networkdomain=None,
               parentdomainid=None, domainid=None):
        """Creates an domain"""

        cmd = createDomain.createDomainCmd()

        if "domainUUID" in services:
            cmd.domainid = "-".join([services["domainUUID"], random_gen()])

        if name:
            cmd.name = "-".join([name, random_gen()])
        elif "name" in services:
            cmd.name = "-".join([services["name"], random_gen()])

        if networkdomain:
            cmd.networkdomain = networkdomain
        elif "networkdomain" in services:
            cmd.networkdomain = services["networkdomain"]

        if parentdomainid:
            cmd.parentdomainid = parentdomainid
        elif "parentdomainid" in services:
            cmd.parentdomainid = services["parentdomainid"]

        if domainid:
            cmd.domainid = domainid
        try:
            domain = apiclient.createDomain(cmd)
            if domain is not None:
                return Domain(domain.__dict__)
        except Exception as e:
            raise e

    def delete(self, apiclient, cleanup=None):
        """Delete an domain"""
        cmd = deleteDomain.deleteDomainCmd()
        cmd.id = self.id
        if cleanup:
            cmd.cleanup = cleanup
        apiclient.deleteDomain(cmd)

    @classmethod
    def list(cls, apiclient, **kwargs):
        """Lists domains"""
        cmd = listDomains.listDomainsCmd()
        [setattr(cmd, k, v) for k, v in list(kwargs.items())]
        if 'account' in list(kwargs.keys()) and 'domainid' in list(kwargs.keys()):
            cmd.listall = True
        return (apiclient.listDomains(cmd))


class Role:
    """Manage Role"""

    def __init__(self, items):
        self.__dict__.update(items)

    @classmethod
    def create(cls, apiclient, services, domainid=None):
        """Create role"""
        cmd = createRole.createRoleCmd()
        cmd.name = services["name"]
        if "type" in services:
            cmd.type = services["type"]
        if "roleid" in services:
            cmd.roleid = services["roleid"]
        if "description" in services:
            cmd.description = services["description"]

        return Role(apiclient.createRole(cmd).__dict__)

    @classmethod
    def importRole(cls, apiclient, services, domainid=None):
        """Import role"""
        cmd = importRole.importRoleCmd()
        cmd.name = services["name"]
        cmd.type = services["type"]
        cmd.rules = services["rules"]
        if "description" in services:
            cmd.description = services["description"]
        if "forced" in services:
            cmd.type = services["forced"]

        return Role(apiclient.importRole(cmd).__dict__)

    def delete(self, apiclient):
        """Delete Role"""

        cmd = deleteRole.deleteRoleCmd()
        cmd.id = self.id
        apiclient.deleteRole(cmd)

    def update(self, apiclient, **kwargs):
        """Update the role"""

        cmd = updateRole.updateRoleCmd()
        cmd.id = self.id
        [setattr(cmd, k, v) for k, v in list(kwargs.items())]
        return apiclient.updateRole(cmd)

    @classmethod
    def list(cls, apiclient, **kwargs):
        """List all Roles matching criteria"""

        cmd = listRoles.listRolesCmd()
        [setattr(cmd, k, v) for k, v in list(kwargs.items())]
        return (apiclient.listRoles(cmd))


class RolePermission:
    """Manage Role Permission"""

    def __init__(self, items):
        self.__dict__.update(items)

    @classmethod
    def create(cls, apiclient, services, domainid=None):
        """Create role permission"""
        cmd = createRolePermission.createRolePermissionCmd()
        cmd.roleid = services["roleid"]
        cmd.rule = services["rule"]
        cmd.permission = services["permission"]
        if "description" in services:
            cmd.description = services["description"]

        return RolePermission(apiclient.createRolePermission(cmd).__dict__)

    def delete(self, apiclient):
        """Delete role permission"""

        cmd = deleteRolePermission.deleteRolePermissionCmd()
        cmd.id = self.id
        apiclient.deleteRolePermission(cmd)

    def update(self, apiclient, **kwargs):
        """Update the role permission"""

        cmd = updateRolePermission.updateRolePermissionCmd()
        cmd.roleid = self.roleid
        [setattr(cmd, k, v) for k, v in list(kwargs.items())]
        return apiclient.updateRolePermission(cmd)

    @classmethod
    def list(cls, apiclient, **kwargs):
        """List all role permissions matching criteria"""

        cmd = listRolePermissions.listRolePermissionsCmd()
        [setattr(cmd, k, v) for k, v in list(kwargs.items())]
        return (apiclient.listRolePermissions(cmd))


class Account:
    """ Account Life Cycle """

    def __init__(self, items):
        self.__dict__.update(items)

    @classmethod
    def create(cls, apiclient, services, admin=False, domainid=None, roleid=None, account=None):
        """Creates an account"""
        cmd = createAccount.createAccountCmd()

        # 0 - User, 1 - Root Admin, 2 - Domain Admin
        cmd.accounttype = 2 if (admin and domainid) else int(admin)

        cmd.email = services["email"]
        cmd.firstname = services["firstname"]
        cmd.lastname = services["lastname"]

        cmd.password = services["password"]
        username = services["username"]
        # Limit account username to 99 chars to avoid failure
        # 6 chars start string + 85 chars apiclientid + 6 chars random string + 2 chars joining hyphen string = 99
        username = username[:6]
        apiclientid = apiclient.id[-85:] if len(apiclient.id) > 85 else apiclient.id
        cmd.username = "-".join([username,
                                 random_gen(id=apiclientid, size=6)])

        if "accountUUID" in services:
            cmd.accountid = "-".join([services["accountUUID"], random_gen()])

        if "userUUID" in services:
            cmd.userid = "-".join([services["userUUID"], random_gen()])

        if domainid:
            cmd.domainid = domainid

        if roleid:
            cmd.roleid = roleid

        if account:
            cmd.account = account

        account = apiclient.createAccount(cmd)

        return Account(account.__dict__)

    def delete(self, apiclient):
        """Delete an account"""
        cmd = deleteAccount.deleteAccountCmd()
        cmd.id = self.id
        apiclient.deleteAccount(cmd)

    @classmethod
    def list(cls, apiclient, **kwargs):
        """Lists accounts and provides detailed account information for
        listed accounts"""

        cmd = listAccounts.listAccountsCmd()
        [setattr(cmd, k, v) for k, v in list(kwargs.items())]
        if 'account' in list(kwargs.keys()) and 'domainid' in list(kwargs.keys()):
            cmd.listall = True
        return (apiclient.listAccounts(cmd))

    def disable(self, apiclient, lock=False):
        """Disable an account"""
        cmd = disableAccount.disableAccountCmd()
        cmd.id = self.id
        cmd.lock = lock
        apiclient.disableAccount(cmd)

    def update(self, apiclient, roleid=None, newname=None, networkdomain=""):
        """Update account"""
        cmd = updateAccount.updateAccountCmd()
        cmd.id = self.id
        cmd.networkdomain = networkdomain
        cmd.newname = newname
        cmd.roleid = roleid
        apiclient.updateAccount(cmd)


class User:
    """ User Life Cycle """

    def __init__(self, items):
        self.__dict__.update(items)

    @classmethod
    def create(cls, apiclient, services, account, domainid):
        cmd = createUser.createUserCmd()
        """Creates an user"""

        cmd.account = account
        cmd.domainid = domainid
        cmd.email = services["email"]
        cmd.firstname = services["firstname"]
        cmd.lastname = services["lastname"]

        if "userUUID" in services:
            cmd.userid = "-".join([services["userUUID"], random_gen()])

        cmd.password = services["password"]
        cmd.username = "-".join([services["username"], random_gen()])
        user = apiclient.createUser(cmd)

        return User(user.__dict__)

    def delete(self, apiclient):
        """Delete an account"""
        cmd = deleteUser.deleteUserCmd()
        cmd.id = self.id
        apiclient.deleteUser(cmd)

    def move(self, api_client, dest_accountid=None, dest_account=None, domain=None):

        if all([dest_account, dest_accountid]) is None:
            raise Exception("Please add either destination account or destination account ID.")

        cmd = moveUser.moveUserCmd()
        cmd.id = self.id
        cmd.accountid = dest_accountid
        cmd.account = dest_account
        cmd.domain = domain

        return api_client.moveUser(cmd)

    @classmethod
    def list(cls, apiclient, **kwargs):
        """Lists users and provides detailed account information for
        listed users"""

        cmd = listUsers.listUsersCmd()
        [setattr(cmd, k, v) for k, v in list(kwargs.items())]
        if 'account' in list(kwargs.keys()) and 'domainid' in list(kwargs.keys()):
            cmd.listall = True
        return (apiclient.listUsers(cmd))

    @classmethod
    def registerUserKeys(cls, apiclient, userid):
        cmd = registerUserKeys.registerUserKeysCmd()
        cmd.id = userid
        return apiclient.registerUserKeys(cmd)

    def update(self, apiclient, **kwargs):
        """Updates the user details"""

        cmd = updateUser.updateUserCmd()
        cmd.id = self.id
        [setattr(cmd, k, v) for k, v in list(kwargs.items())]
        return (apiclient.updateUser(cmd))

    @classmethod
    def update(cls, apiclient, id, **kwargs):
        """Updates the user details (class method)"""

        cmd = updateUser.updateUserCmd()
        cmd.id = id
        [setattr(cmd, k, v) for k, v in list(kwargs.items())]
        return (apiclient.updateUser(cmd))

    @classmethod
    def login(cls, apiclient, username, password, domain=None, domainid=None):
        """Logins to the CloudStack"""

        cmd = login.loginCmd()
        cmd.username = username
        cmd.password = password
        if domain:
            cmd.domain = domain
        if domainid:
            cmd.domainId = domainid
        return apiclient.login(cmd)


class VirtualMachine:
    """Manage virtual machine lifecycle"""

    '''Class level variables'''
    # Variables denoting VM state - start
    STOPPED = STOPPED
    RUNNING = RUNNING
    DESTROYED = DESTROYED
    EXPUNGING = EXPUNGING
    STOPPING = STOPPING
    STARTING = STARTING

    # Varibles denoting VM state - end

    def __init__(self, items, services):
        self.__dict__.update(items)
        if "username" in services:
            self.username = services["username"]
        else:
            self.username = 'root'

        if "password" not in items:
            if "password" in services:
                self.password = services["password"]
            else:
                self.password = 'password'

        if "ssh_port" in services:
            self.ssh_port = services["ssh_port"]
        else:
            self.ssh_port = 22
        self.ssh_client = None
        # extract out the ipaddress
        self.ipaddress = self.nic[0].ipaddress

    @classmethod
    def ssh_access_group(cls, apiclient, cmd):
        """
        Programs the security group with SSH
         access before deploying virtualmachine
        @return:
        """
        zone_list = Zone.list(
            apiclient,
            id=cmd.zoneid if cmd.zoneid else None,
            domainid=cmd.domainid if cmd.domainid else None
        )
        zone = zone_list[0]
        # check if security groups settings is enabled for the zone
        if zone.securitygroupsenabled:
            list_security_groups = SecurityGroup.list(
                apiclient,
                account=cmd.account,
                domainid=cmd.domainid,
                listall=True,
                securitygroupname="basic_sec_grp"
            )

            if not isinstance(list_security_groups, list):
                basic_mode_security_group = SecurityGroup.create(
                    apiclient,
                    {"name": "basic_sec_grp"},
                    cmd.account,
                    cmd.domainid,
                )
                sec_grp_services = {
                    "protocol": "TCP",
                    "startport": 22,
                    "endport": 22,
                    "cidrlist": "0.0.0.0/0"
                }
                # Authorize security group for above ingress rule
                basic_mode_security_group.authorize(apiclient,
                                                    sec_grp_services,
                                                    account=cmd.account,
                                                    domainid=cmd.domainid)
            else:
                basic_mode_security_group = list_security_groups[0]

            if isinstance(cmd.securitygroupids, list):
                cmd.securitygroupids.append(basic_mode_security_group.id)
            else:
                cmd.securitygroupids = [basic_mode_security_group.id]

    @classmethod
    def access_ssh_over_nat(
            cls, apiclient, services, virtual_machine, allow_egress=False,
            networkid=None, vpcid=None):
        """
        Program NAT and PF rules to open up ssh access to deployed guest
        @return:
        """
        # VPCs have ACLs managed differently
        if vpcid:
            public_ip = PublicIPAddress.create(
                apiclient=apiclient,
                accountid=virtual_machine.account,
                zoneid=virtual_machine.zoneid,
                domainid=virtual_machine.domainid,
                services=services,
                vpcid=vpcid
            )

            nat_rule = NATRule.create(
                apiclient=apiclient,
                virtual_machine=virtual_machine,
                services=services,
                ipaddressid=public_ip.ipaddress.id,
                networkid=networkid)
        else:
            public_ip = PublicIPAddress.create(
                apiclient=apiclient,
                accountid=virtual_machine.account,
                zoneid=virtual_machine.zoneid,
                domainid=virtual_machine.domainid,
                services=services,
                networkid=networkid,
            )

            FireWallRule.create(
                apiclient=apiclient,
                ipaddressid=public_ip.ipaddress.id,
                protocol='TCP',
                cidrlist=['0.0.0.0/0'],
                startport=22,
                endport=22
            )
            nat_rule = NATRule.create(
                apiclient=apiclient,
                virtual_machine=virtual_machine,
                services=services,
                ipaddressid=public_ip.ipaddress.id)

        if allow_egress and not vpcid:
            try:
                EgressFireWallRule.create(
                    apiclient=apiclient,
                    networkid=virtual_machine.nic[0].networkid,
                    protocol='All',
                    cidrlist='0.0.0.0/0'
                )
            except CloudstackAPIException as e:
                # This could fail because we've already set up the same rule
                if not "There is already a firewall rule specified".lower() in e.errorMsg.lower():
                    raise
        virtual_machine.ssh_ip = nat_rule.ipaddress
        virtual_machine.public_ip = nat_rule.ipaddress

    @classmethod
    def create(cls, apiclient, services, templateid=None, accountid=None,
               domainid=None, zoneid=None, networkids=None,
               serviceofferingid=None, securitygroupids=None,
               projectid=None, startvm=None, diskofferingid=None,
               affinitygroupnames=None, affinitygroupids=None, group=None,
               hostid=None, keypair=None, ipaddress=None, mode='default',
               method='GET', hypervisor=None, customcpunumber=None,
               customcpuspeed=None, custommemory=None, rootdisksize=None,
               rootdiskcontroller=None, vpcid=None, macaddress=None, datadisktemplate_diskoffering_list={},
               properties=None, nicnetworklist=None, bootmode=None, boottype=None):
        """Create the instance"""

        cmd = deployVirtualMachine.deployVirtualMachineCmd()

        if serviceofferingid:
            cmd.serviceofferingid = serviceofferingid
        elif "serviceoffering" in services:
            cmd.serviceofferingid = services["serviceoffering"]

        if zoneid:
            cmd.zoneid = zoneid
        elif "zoneid" in services:
            cmd.zoneid = services["zoneid"]

        if hypervisor:
            cmd.hypervisor = hypervisor

        if "displayname" in services:
            cmd.displayname = services["displayname"]

        if "name" in services:
            cmd.name = services["name"]

        if accountid:
            cmd.account = accountid
        elif "account" in services:
            cmd.account = services["account"]

        if domainid:
            cmd.domainid = domainid
        elif "domainid" in services:
            cmd.domainid = services["domainid"]

        if networkids:
            cmd.networkids = networkids
            allow_egress = False
        elif "networkids" in services:
            cmd.networkids = services["networkids"]
            allow_egress = False
        else:
            # When no networkids are passed, network
            # is created using the "defaultOfferingWithSourceNAT"
            # which has an egress policy of DENY. But guests in tests
            # need access to test network connectivity
            allow_egress = True

        if templateid:
            cmd.templateid = templateid
        elif "template" in services:
            cmd.templateid = services["template"]

        if diskofferingid:
            cmd.diskofferingid = diskofferingid
        elif "diskoffering" in services:
            cmd.diskofferingid = services["diskoffering"]

        if keypair:
            cmd.keypair = keypair
        elif "keypair" in services:
            cmd.keypair = services["keypair"]

        if ipaddress:
            cmd.ipaddress = ipaddress
        elif "ipaddress" in services:
            cmd.ipaddress = services["ipaddress"]

        if securitygroupids:
            cmd.securitygroupids = [str(sg_id) for sg_id in securitygroupids]

        if "affinitygroupnames" in services:
            cmd.affinitygroupnames = services["affinitygroupnames"]
        elif affinitygroupnames:
            cmd.affinitygroupnames = affinitygroupnames

        if affinitygroupids:
            cmd.affinitygroupids = affinitygroupids

        if projectid:
            cmd.projectid = projectid

        if startvm is not None:
            cmd.startvm = startvm

        if hostid:
            cmd.hostid = hostid

        if "userdata" in services:
            cmd.userdata = base64.urlsafe_b64encode(services["userdata"].encode()).decode()

        if "dhcpoptionsnetworklist" in services:
            cmd.dhcpoptionsnetworklist = services["dhcpoptionsnetworklist"]

        cmd.details = [{}]

        if customcpunumber:
            cmd.details[0]["cpuNumber"] = customcpunumber

        if customcpuspeed:
            cmd.details[0]["cpuSpeed"] = customcpuspeed

        if custommemory:
            cmd.details[0]["memory"] = custommemory

        if not rootdisksize is None and rootdisksize >= 0:
            cmd.details[0]["rootdisksize"] = rootdisksize

        if rootdiskcontroller:
            cmd.details[0]["rootDiskController"] = rootdiskcontroller

        if group:
            cmd.group = group

        cmd.datadisktemplatetodiskofferinglist = []
        for datadisktemplate, diskoffering in list(datadisktemplate_diskoffering_list.items()):
            cmd.datadisktemplatetodiskofferinglist.append({
                'datadisktemplateid': datadisktemplate,
                'diskofferingid': diskoffering
            })

        # program default access to ssh
        if mode.lower() == 'basic':
            cls.ssh_access_group(apiclient, cmd)

        if macaddress:
            cmd.macaddress = macaddress
        elif macaddress in services:
            cmd.macaddress = services["macaddress"]

        if properties:
            cmd.properties = properties

        if nicnetworklist:
            cmd.nicnetworklist = nicnetworklist

        if bootmode:
            cmd.bootmode = bootmode

        if boottype:
            cmd.boottype = boottype

        virtual_machine = apiclient.deployVirtualMachine(cmd, method=method)

        if 'password' in list(virtual_machine.__dict__.keys()):
            if virtual_machine.password:
                services['password'] = virtual_machine.password

        virtual_machine.ssh_ip = virtual_machine.nic[0].ipaddress
        if startvm is False:
            virtual_machine.public_ip = virtual_machine.nic[0].ipaddress
            return VirtualMachine(virtual_machine.__dict__, services)

        # program ssh access over NAT via PF
        retries = 5
        interval = 30
        while retries > 0:
            time.sleep(interval)
            try:
                if mode.lower() == 'advanced':
                    cls.access_ssh_over_nat(
                        apiclient,
                        services,
                        virtual_machine,
                        allow_egress=allow_egress,
                        networkid=cmd.networkids[0] if cmd.networkids else None,
                        vpcid=vpcid)
                elif mode.lower() == 'basic':
                    if virtual_machine.publicip is not None:
                        # EIP/ELB (netscaler) enabled zone
                        vm_ssh_ip = virtual_machine.publicip
                    else:
                        # regular basic zone with security group
                        vm_ssh_ip = virtual_machine.nic[0].ipaddress
                    virtual_machine.ssh_ip = vm_ssh_ip
                    virtual_machine.public_ip = vm_ssh_ip
                break
            except Exception as e:
                if retries >= 0:
                    retries = retries - 1
                    continue
                raise Exception(
                    "The following exception appeared while programming ssh access - %s" % e)

        return VirtualMachine(virtual_machine.__dict__, services)

    def start(self, apiclient):
        """Start the instance"""
        cmd = startVirtualMachine.startVirtualMachineCmd()
        cmd.id = self.id
        apiclient.startVirtualMachine(cmd)
        response = self.getState(apiclient, VirtualMachine.RUNNING)
        if response[0] == FAIL:
            raise Exception(response[1])
        return

    def stop(self, apiclient, forced=None):
        """Stop the instance"""
        cmd = stopVirtualMachine.stopVirtualMachineCmd()
        cmd.id = self.id
        if forced:
            cmd.forced = forced
        apiclient.stopVirtualMachine(cmd)
        response = self.getState(apiclient, VirtualMachine.STOPPED)
        if response[0] == FAIL:
            raise Exception(response[1])
        return

    def reboot(self, apiclient, forced=None):
        """Reboot the instance"""
        cmd = rebootVirtualMachine.rebootVirtualMachineCmd()
        cmd.id = self.id
        if forced:
            cmd.forced = forced
        apiclient.rebootVirtualMachine(cmd)

        response = self.getState(apiclient, VirtualMachine.RUNNING)
        if response[0] == FAIL:
            raise Exception(response[1])

    def recover(self, apiclient):
        """Recover the instance"""
        cmd = recoverVirtualMachine.recoverVirtualMachineCmd()
        cmd.id = self.id
        apiclient.recoverVirtualMachine(cmd)

        response = self.getState(apiclient, VirtualMachine.STOPPED)
        if response[0] == FAIL:
            raise Exception(response[1])

    def restore(self, apiclient, templateid=None):
        """Restore the instance"""
        cmd = restoreVirtualMachine.restoreVirtualMachineCmd()
        cmd.virtualmachineid = self.id
        if templateid:
            cmd.templateid = templateid
        return apiclient.restoreVirtualMachine(cmd)

    def get_ssh_client(
            self, ipaddress=None, reconnect=False, port=None,
            keyPairFileLocation=None, retries=20):
        """Get SSH object of VM"""

        # If NAT Rules are not created while VM deployment in Advanced mode
        # then, IP address must be passed
        if ipaddress is not None:
            self.ssh_ip = ipaddress
        if port:
            self.ssh_port = port

        if keyPairFileLocation is not None:
            self.password = None

        if reconnect:
            self.ssh_client = is_server_ssh_ready(
                self.ssh_ip,
                self.ssh_port,
                self.username,
                self.password,
                retries=retries,
                keyPairFileLocation=keyPairFileLocation
            )
        self.ssh_client = self.ssh_client or is_server_ssh_ready(
            self.ssh_ip,
            self.ssh_port,
            self.username,
            self.password,
            retries=retries,
            keyPairFileLocation=keyPairFileLocation
        )
        return self.ssh_client

    def getState(self, apiclient, state, timeout=600):
        """List VM and check if its state is as expected
        @returnValue - List[Result, Reason]
                       1) Result - FAIL if there is any exception
                       in the operation or VM state does not change
                       to expected state in given time else PASS
                       2) Reason - Reason for failure"""

        returnValue = [FAIL, Exception(f"VM state not transitioned to {state},\
                        operation timed out")]

        while timeout > 0:
            try:
                projectid = None
                if hasattr(self, "projectid"):
                    projectid = self.projectid
                vms = VirtualMachine.list(apiclient, projectid=projectid,
                                          id=self.id, listAll=True)
                validationresult = validateList(vms)
                if validationresult[0] == FAIL:
                    raise Exception("VM list validation failed: %s" % validationresult[2])
                elif str(vms[0].state).lower() == str(state).lower():
                    returnValue = [PASS, None]
                    break
            except Exception as e:
                returnValue = [FAIL, e]
                break
            time.sleep(60)
            timeout -= 60
        return returnValue

    def resetSshKey(self, apiclient, **kwargs):
        """Resets SSH key"""

        cmd = resetSSHKeyForVirtualMachine.resetSSHKeyForVirtualMachineCmd()
        cmd.id = self.id
        [setattr(cmd, k, v) for k, v in list(kwargs.items())]
        return (apiclient.resetSSHKeyForVirtualMachine(cmd))

    def update(self, apiclient, **kwargs):
        """Updates the VM data"""

        cmd = updateVirtualMachine.updateVirtualMachineCmd()
        cmd.id = self.id
        [setattr(cmd, k, v) for k, v in list(kwargs.items())]
        return (apiclient.updateVirtualMachine(cmd))

    def delete(self, apiclient, expunge=True, **kwargs):
        """Destroy an Instance"""
        cmd = destroyVirtualMachine.destroyVirtualMachineCmd()
        cmd.id = self.id
        cmd.expunge = expunge
        [setattr(cmd, k, v) for k, v in list(kwargs.items())]
        apiclient.destroyVirtualMachine(cmd)

    def expunge(self, apiclient):
        """Expunge an Instance"""
        cmd = expungeVirtualMachine.expungeVirtualMachineCmd()
        cmd.id = self.id
        apiclient.expungeVirtualMachine(cmd)

    def migrate(self, apiclient, hostid=None):
        """migrate an Instance"""
        cmd = migrateVirtualMachine.migrateVirtualMachineCmd()
        cmd.virtualmachineid = self.id
        if hostid:
            cmd.hostid = hostid
        apiclient.migrateVirtualMachine(cmd)

    def migrate_vm_with_volume(self, apiclient, hostid=None, migrateto=None):
        """migrate an Instance and its volumes"""
        cmd = migrateVirtualMachineWithVolume.migrateVirtualMachineWithVolumeCmd()
        cmd.virtualmachineid = self.id
        if hostid:
            cmd.hostid = hostid
        if migrateto:
<<<<<<< HEAD
            migrateto = []
=======
            cmd.migrateto = []
>>>>>>> 06454ff9
            for volume, pool in list(migrateto.items()):
                cmd.migrateto.append({
                    'volume': volume,
                    'pool': pool
                })
        apiclient.migrateVirtualMachineWithVolume(cmd)

    def attach_volume(self, apiclient, volume, deviceid=None):
        """Attach volume to instance"""
        cmd = attachVolume.attachVolumeCmd()
        cmd.id = volume.id
        cmd.virtualmachineid = self.id

        if deviceid is not None:
            cmd.deviceid = deviceid

        return apiclient.attachVolume(cmd)

    def detach_volume(self, apiclient, volume):
        """Detach volume to instance"""
        cmd = detachVolume.detachVolumeCmd()
        cmd.id = volume.id
        return apiclient.detachVolume(cmd)

    def add_nic(self, apiclient, networkId, ipaddress=None, macaddress=None, dhcpoptions=None):
        """Add a NIC to a VM"""
        cmd = addNicToVirtualMachine.addNicToVirtualMachineCmd()
        cmd.virtualmachineid = self.id
        cmd.networkid = networkId

        if ipaddress:
            cmd.ipaddress = ipaddress
        if dhcpoptions:
            cmd.dhcpoptions = dhcpoptions

        if macaddress:
            cmd.macaddress = macaddress

        return apiclient.addNicToVirtualMachine(cmd)

    def remove_nic(self, apiclient, nicId):
        """Remove a NIC to a VM"""
        cmd = removeNicFromVirtualMachine.removeNicFromVirtualMachineCmd()
        cmd.nicid = nicId
        cmd.virtualmachineid = self.id
        return apiclient.removeNicFromVirtualMachine(cmd)

    def update_default_nic(self, apiclient, nicId):
        """Set a NIC to be the default network adapter for a VM"""
        cmd = updateDefaultNicForVirtualMachine. \
            updateDefaultNicForVirtualMachineCmd()
        cmd.nicid = nicId
        cmd.virtualmachineid = self.id
        return apiclient.updateDefaultNicForVirtualMachine(cmd)

    def attach_iso(self, apiclient, iso):
        """Attach ISO to instance"""
        cmd = attachIso.attachIsoCmd()
        cmd.id = iso.id
        cmd.virtualmachineid = self.id
        return apiclient.attachIso(cmd)

    def detach_iso(self, apiclient):
        """Detach ISO to instance"""
        cmd = detachIso.detachIsoCmd()
        cmd.virtualmachineid = self.id
        return apiclient.detachIso(cmd)

    def scale_virtualmachine(self, apiclient, serviceOfferingId):
        """ Scale up of service offering for the Instance"""
        cmd = scaleVirtualMachine.scaleVirtualMachineCmd()
        cmd.id = self.id
        cmd.serviceofferingid = serviceOfferingId
        return apiclient.scaleVirtualMachine(cmd)

    def change_service_offering(self, apiclient, serviceOfferingId):
        """Change service offering of the instance"""
        cmd = changeServiceForVirtualMachine. \
            changeServiceForVirtualMachineCmd()
        cmd.id = self.id
        cmd.serviceofferingid = serviceOfferingId
        return apiclient.changeServiceForVirtualMachine(cmd)

    @classmethod
    def list(cls, apiclient, **kwargs):
        """List all VMs matching criteria"""

        cmd = listVirtualMachines.listVirtualMachinesCmd()
        [setattr(cmd, k, v) for k, v in list(kwargs.items())]
        if 'account' in list(kwargs.keys()) and 'domainid' in list(kwargs.keys()):
            cmd.listall = True
        return (apiclient.listVirtualMachines(cmd))

    def resetPassword(self, apiclient):
        """Resets VM password if VM created using password enabled template"""

        cmd = resetPasswordForVirtualMachine. \
            resetPasswordForVirtualMachineCmd()
        cmd.id = self.id
        try:
            response = apiclient.resetPasswordForVirtualMachine(cmd)
        except Exception as e:
            raise Exception("Reset Password failed! - %s" % e)
        if response is not None:
            return response.password

    def assign_virtual_machine(self, apiclient, account, domainid):
        """Move a user VM to another user under same domain."""

        cmd = assignVirtualMachine.assignVirtualMachineCmd()
        cmd.virtualmachineid = self.id
        cmd.account = account
        cmd.domainid = domainid
        try:
            response = apiclient.assignVirtualMachine(cmd)
            return response
        except Exception as e:
            raise Exception("assignVirtualMachine failed - %s" % e)

    def update_affinity_group(self, apiclient, affinitygroupids=None,
                              affinitygroupnames=None):
        """Update affinity group of a VM"""
        cmd = updateVMAffinityGroup.updateVMAffinityGroupCmd()
        cmd.id = self.id

        if affinitygroupids:
            cmd.affinitygroupids = affinitygroupids

        if affinitygroupnames:
            cmd.affinitygroupnames = affinitygroupnames

        return apiclient.updateVMAffinityGroup(cmd)

    def scale(self, apiclient, serviceOfferingId,
              customcpunumber=None, customcpuspeed=None, custommemory=None):
        """Change service offering of the instance"""
        cmd = scaleVirtualMachine.scaleVirtualMachineCmd()
        cmd.id = self.id
        cmd.serviceofferingid = serviceOfferingId
        cmd.details = [{"cpuNumber": "", "cpuSpeed": "", "memory": ""}]
        if customcpunumber:
            cmd.details[0]["cpuNumber"] = customcpunumber
        if customcpuspeed:
            cmd.details[0]["cpuSpeed"] = customcpuspeed
        if custommemory:
            cmd.details[0]["memory"] = custommemory
        return apiclient.scaleVirtualMachine(cmd)

    def unmanage(self, apiclient):
        """Unmanage a VM from CloudStack (currently VMware only)"""
        cmd = unmanageVirtualMachine.unmanageVirtualMachineCmd()
        cmd.id = self.id
        return apiclient.unmanageVirtualMachine(cmd)

    @classmethod
    def listUnmanagedInstances(cls, apiclient, clusterid, name = None):
        """List unmanaged VMs (currently VMware only)"""
        cmd = listUnmanagedInstances.listUnmanagedInstancesCmd()
        cmd.clusterid = clusterid
        cmd.name = name
        return apiclient.listUnmanagedInstances(cmd)


class Volume:
    """Manage Volume Life cycle
    """

    def __init__(self, items):
        self.__dict__.update(items)

    @classmethod
    def create(cls, apiclient, services, zoneid=None, account=None,
               domainid=None, diskofferingid=None, projectid=None, size=None):
        """Create Volume"""
        cmd = createVolume.createVolumeCmd()
        cmd.name = "-".join([services["diskname"], random_gen()])

        if diskofferingid:
            cmd.diskofferingid = diskofferingid
        elif "diskofferingid" in services:
            cmd.diskofferingid = services["diskofferingid"]

        if zoneid:
            cmd.zoneid = zoneid
        elif "zoneid" in services:
            cmd.zoneid = services["zoneid"]

        if account:
            cmd.account = account
        elif "account" in services:
            cmd.account = services["account"]

        if domainid:
            cmd.domainid = domainid
        elif "domainid" in services:
            cmd.domainid = services["domainid"]

        if projectid:
            cmd.projectid = projectid

        if size:
            cmd.size = size

        return Volume(apiclient.createVolume(cmd).__dict__)

    @classmethod
    def create_custom_disk(cls, apiclient, services, account=None,
                           domainid=None, diskofferingid=None, projectid=None):
        """Create Volume from Custom disk offering"""
        cmd = createVolume.createVolumeCmd()
        cmd.name = services["diskname"]

        if diskofferingid:
            cmd.diskofferingid = diskofferingid
        elif "customdiskofferingid" in services:
            cmd.diskofferingid = services["customdiskofferingid"]

        if "customdisksize" in services:
            cmd.size = services["customdisksize"]

        if "customminiops" in services:
            cmd.miniops = services["customminiops"]

        if "custommaxiops" in services:
            cmd.maxiops = services["custommaxiops"]

        cmd.zoneid = services["zoneid"]

        if account:
            cmd.account = account
        elif "account" in services:
            cmd.account = services["account"]

        if domainid:
            cmd.domainid = domainid
        elif "domainid" in services:
            cmd.domainid = services["domainid"]

        if projectid:
            cmd.projectid = projectid

        return Volume(apiclient.createVolume(cmd).__dict__)

    @classmethod
    def create_from_snapshot(cls, apiclient, snapshot_id, services,
                             account=None, domainid=None, projectid=None):
        """Create Volume from snapshot"""
        cmd = createVolume.createVolumeCmd()
        cmd.name = "-".join([services["diskname"], random_gen()])
        cmd.snapshotid = snapshot_id
        cmd.zoneid = services["zoneid"]
        if "size" in services:
            cmd.size = services["size"]
        if "ispublic" in services:
            cmd.ispublic = services["ispublic"]
        else:
            cmd.ispublic = False
        if account:
            cmd.account = account
        elif "account" in services:
            cmd.account = services["account"]
        if domainid:
            cmd.domainid = domainid
        elif "domainid" in services:
            cmd.domainid = services["domainid"]

        if projectid:
            cmd.projectid = projectid

        return Volume(apiclient.createVolume(cmd).__dict__)

    @classmethod
    def revertToSnapshot(cls, apiclient, volumeSnapshotId):
        cmd = revertSnapshot.revertSnapshotCmd()
        cmd.id = volumeSnapshotId
        return apiclient.revertSnapshot(cmd)

    def delete(self, apiclient):
        """Delete Volume"""
        cmd = deleteVolume.deleteVolumeCmd()
        cmd.id = self.id
        apiclient.deleteVolume(cmd)

    def destroy(self, apiclient, expunge=False):
        """Destroy Volume"""
        cmd = destroyVolume.destroyVolumeCmd()
        cmd.id = self.id
        cmd.expunge = expunge
        apiclient.destroyVolume(cmd)

    def recover(self, apiclient):
        """Recover Volume"""
        cmd = recoverVolume.recoverVolumeCmd()
        cmd.id = self.id
        apiclient.recoverVolume(cmd)

    @classmethod
    def list(cls, apiclient, **kwargs):
        """List all volumes matching criteria"""

        cmd = listVolumes.listVolumesCmd()
        [setattr(cmd, k, v) for k, v in list(kwargs.items())]
        if 'account' in list(kwargs.keys()) and 'domainid' in list(kwargs.keys()):
            cmd.listall = True
        return (apiclient.listVolumes(cmd))

    def resize(self, apiclient, **kwargs):
        """Resize a volume"""
        cmd = resizeVolume.resizeVolumeCmd()
        cmd.id = self.id
        [setattr(cmd, k, v) for k, v in list(kwargs.items())]
        return (apiclient.resizeVolume(cmd))

    @classmethod
    def upload(cls, apiclient, services, zoneid=None,
               account=None, domainid=None, url=None, **kwargs):
        """Uploads the volume to specified account"""

        cmd = uploadVolume.uploadVolumeCmd()
        if zoneid:
            cmd.zoneid = zoneid
        if account:
            cmd.account = account
        if domainid:
            cmd.domainid = domainid
        cmd.format = services["format"]
        cmd.name = services["diskname"]
        if url:
            cmd.url = url
        else:
            cmd.url = services["url"]
        [setattr(cmd, k, v) for k, v in list(kwargs.items())]
        return Volume(apiclient.uploadVolume(cmd).__dict__)

    def wait_for_upload(self, apiclient, timeout=10, interval=60):
        """Wait for upload"""
        # Sleep to ensure template is in proper state before download
        time.sleep(interval)

        while True:
            volume_response = Volume.list(
                apiclient,
                id=self.id,
                zoneid=self.zoneid,
            )
            if isinstance(volume_response, list):

                volume = volume_response[0]
                # If volume is ready,
                # volume.state = Allocated
                if volume.state == 'Uploaded':
                    break

                elif 'Uploading' in volume.state:
                    time.sleep(interval)

                elif 'Installing' not in volume.state:
                    raise Exception(
                        "Error in uploading volume: status - %s" %
                        volume.state)
            elif timeout == 0:
                break

            else:
                time.sleep(interval)
                timeout = timeout - 1
        return

    @classmethod
    def extract(cls, apiclient, volume_id, zoneid, mode):
        """Extracts the volume"""

        cmd = extractVolume.extractVolumeCmd()
        cmd.id = volume_id
        cmd.zoneid = zoneid
        cmd.mode = mode
        return Volume(apiclient.extractVolume(cmd).__dict__)

    @classmethod
    def migrate(cls, apiclient, **kwargs):
        """Migrate a volume"""
        cmd = migrateVolume.migrateVolumeCmd()
        [setattr(cmd, k, v) for k, v in list(kwargs.items())]
        return (apiclient.migrateVolume(cmd))


class Snapshot:
    """Manage Snapshot Lifecycle
    """
    '''Class level variables'''
    # Variables denoting possible Snapshot states - start
    BACKED_UP = BACKED_UP
    BACKING_UP = BACKING_UP

    # Variables denoting possible Snapshot states - end

    def __init__(self, items):
        self.__dict__.update(items)

    @classmethod
    def create(cls, apiclient, volume_id, account=None,
               domainid=None, projectid=None, locationtype=None, asyncbackup=None):
        """Create Snapshot"""
        cmd = createSnapshot.createSnapshotCmd()
        cmd.volumeid = volume_id
        if account:
            cmd.account = account
        if domainid:
            cmd.domainid = domainid
        if projectid:
            cmd.projectid = projectid
        if locationtype:
            cmd.locationtype = locationtype
        if asyncbackup:
            cmd.asyncbackup = asyncbackup
        return Snapshot(apiclient.createSnapshot(cmd).__dict__)

    def delete(self, apiclient):
        """Delete Snapshot"""
        cmd = deleteSnapshot.deleteSnapshotCmd()
        cmd.id = self.id
        apiclient.deleteSnapshot(cmd)

    @classmethod
    def list(cls, apiclient, **kwargs):
        """List all snapshots matching criteria"""

        cmd = listSnapshots.listSnapshotsCmd()
        [setattr(cmd, k, v) for k, v in list(kwargs.items())]
        if 'account' in list(kwargs.keys()) and 'domainid' in list(kwargs.keys()):
            cmd.listall = True
        return (apiclient.listSnapshots(cmd))

    def validateState(self, apiclient, snapshotstate, timeout=600):
        """Check if snapshot is in required state
           returnValue: List[Result, Reason]
                 @Result: PASS if snapshot is in required state,
                          else FAIL
                 @Reason: Reason for failure in case Result is FAIL
        """
        isSnapshotInRequiredState = False
        try:
            while timeout >= 0:
                snapshots = Snapshot.list(apiclient, id=self.id)
                assert validateList(snapshots)[0] == PASS, "snapshots list\
                        validation failed"
                if str(snapshots[0].state).lower() == snapshotstate:
                    isSnapshotInRequiredState = True
                    break
                timeout -= 60
                time.sleep(60)
            # end while
            if isSnapshotInRequiredState:
                return [PASS, None]
            else:
                raise Exception("Snapshot not in required state")
        except Exception as e:
            return [FAIL, e]


class Template:
    """Manage template life cycle"""

    def __init__(self, items):
        self.__dict__.update(items)

    @classmethod
    def create(cls, apiclient, services, volumeid=None,
               account=None, domainid=None, projectid=None, randomise=True):
        """Create template from Volume"""
        # Create template from Virtual machine and Volume ID
        cmd = createTemplate.createTemplateCmd()
        cmd.displaytext = services["displaytext"]
        if randomise:
            cmd.name = "-".join([services["name"], random_gen()])
        else:
            cmd.name = services["name"]
        if "ostypeid" in services:
            cmd.ostypeid = services["ostypeid"]
        elif "ostype" in services:
            # Find OSTypeId from Os type
            sub_cmd = listOsTypes.listOsTypesCmd()
            sub_cmd.description = services["ostype"]
            ostypes = apiclient.listOsTypes(sub_cmd)

            if not isinstance(ostypes, list):
                raise Exception(
                    "Unable to find Ostype id with desc: %s" %
                    services["ostype"])
            cmd.ostypeid = ostypes[0].id
        else:
            raise Exception(
                "Unable to find Ostype is required for creating template")

        cmd.isfeatured = services[
            "isfeatured"] if "isfeatured" in services else False
        cmd.ispublic = services[
            "ispublic"] if "ispublic" in services else False
        cmd.isextractable = services[
            "isextractable"] if "isextractable" in services else False
        cmd.passwordenabled = services[
            "passwordenabled"] if "passwordenabled" in services else False

        if volumeid:
            cmd.volumeid = volumeid

        if account:
            cmd.account = account

        if domainid:
            cmd.domainid = domainid

        if projectid:
            cmd.projectid = projectid
        return Template(apiclient.createTemplate(cmd).__dict__)

    @classmethod
    def register(cls, apiclient, services, zoneid=None,
                 account=None, domainid=None, hypervisor=None,
                 projectid=None, details=None, randomize_name=True):
        """Create template from URL"""

        # Create template from Virtual machine and Volume ID
        cmd = registerTemplate.registerTemplateCmd()
        cmd.displaytext = services["displaytext"]
        if randomize_name:
            cmd.name = "-".join([services["name"], random_gen()])
        else:
            cmd.name = services["name"]
        cmd.format = services["format"]
        if hypervisor:
            cmd.hypervisor = hypervisor
        elif "hypervisor" in services:
            cmd.hypervisor = services["hypervisor"]

        if "ostypeid" in services:
            cmd.ostypeid = services["ostypeid"]
        elif "ostype" in services:
            # Find OSTypeId from Os type
            sub_cmd = listOsTypes.listOsTypesCmd()
            sub_cmd.description = services["ostype"]
            ostypes = apiclient.listOsTypes(sub_cmd)

            if not isinstance(ostypes, list):
                raise Exception(
                    "Unable to find Ostype id with desc: %s" %
                    services["ostype"])
            cmd.ostypeid = ostypes[0].id
        else:
            raise Exception(
                "Unable to find Ostype is required for registering template")

        cmd.url = services["url"]

        if zoneid:
            cmd.zoneid = zoneid
        else:
            cmd.zoneid = services["zoneid"]

        cmd.isfeatured = services[
            "isfeatured"] if "isfeatured" in services else False
        cmd.ispublic = services[
            "ispublic"] if "ispublic" in services else False
        cmd.isextractable = services[
            "isextractable"] if "isextractable" in services else False
        cmd.isdynamicallyscalable = services["isdynamicallyscalable"] if "isdynamicallyscalable" in services else False
        cmd.passwordenabled = services[
            "passwordenabled"] if "passwordenabled" in services else False
        cmd.deployasis = services["deployasis"] if "deployasis" in services else False

        if account:
            cmd.account = account

        if domainid:
            cmd.domainid = domainid

        if projectid:
            cmd.projectid = projectid
        elif "projectid" in services:
            cmd.projectid = services["projectid"]

        if details:
            cmd.details = details

        if "directdownload" in services:
            cmd.directdownload = services["directdownload"]

        # Register Template
        template = apiclient.registerTemplate(cmd)

        if isinstance(template, list):
            return Template(template[0].__dict__)

    @classmethod
    def extract(cls, apiclient, id, mode, zoneid=None):
        "Extract template "

        cmd = extractTemplate.extractTemplateCmd()
        cmd.id = id
        cmd.mode = mode
        cmd.zoneid = zoneid

        return apiclient.extractTemplate(cmd)

    @classmethod
    def create_from_volume(cls, apiclient, volume, services,
                           random_name=True):
        """Create Template from volume"""
        # Create template from Volume ID
        cmd = createTemplate.createTemplateCmd()

        Template._set_command(apiclient, cmd, services, random_name)

        cmd.volumeid = volume.id

        return Template(apiclient.createTemplate(cmd).__dict__)

    @classmethod
    def create_from_snapshot(cls, apiclient, snapshot, services, account=None,
                             domainid=None, projectid=None, random_name=True):
        """Create Template from snapshot"""
        # Create template from Snapshot ID
        cmd = createTemplate.createTemplateCmd()

        Template._set_command(apiclient, cmd, services, random_name)

        cmd.snapshotid = snapshot.id

        return Template(apiclient.createTemplate(cmd).__dict__)

    @classmethod
    def _set_command(cls, apiclient, cmd, services, random_name=True):
        cmd.displaytext = services["displaytext"]
        cmd.name = "-".join([
            services["name"],
            random_gen()
        ]) if random_name else services["name"]

        if "ispublic" in services:
            cmd.ispublic = services["ispublic"]

        if "ostypeid" in services:
            cmd.ostypeid = services["ostypeid"]
        elif "ostype" in services:
            # Find OSTypeId from Os type
            sub_cmd = listOsTypes.listOsTypesCmd()
            sub_cmd.description = services["ostype"]
            ostypes = apiclient.listOsTypes(sub_cmd)

            if not isinstance(ostypes, list):
                raise Exception(
                    "Unable to find Ostype id with desc: %s" %
                    services["ostype"])
            cmd.ostypeid = ostypes[0].id
        else:
            raise Exception(
                "Unable to find Ostype is required for creating template")

        cmd.snapshotid = snapshot.id

        if account:
            cmd.account = account
        if domainid:
            cmd.domainid = domainid
        if projectid:
            cmd.projectid = projectid

        return Template(apiclient.createTemplate(cmd).__dict__)

    def delete(self, apiclient, zoneid=None):
        """Delete Template"""

        cmd = deleteTemplate.deleteTemplateCmd()
        cmd.id = self.id
        if zoneid:
            cmd.zoneid = zoneid
        apiclient.deleteTemplate(cmd)

    def download(self, apiclient, retries=300, interval=5):
        """Download Template"""
        while retries > -1:
            time.sleep(interval)
            template_response = Template.list(
                apiclient,
                id=self.id,
                zoneid=self.zoneid,
                templatefilter='self'
            )

            if isinstance(template_response, list):
                template = template_response[0]
                if not hasattr(template, 'status') or not template or not template.status:
                    retries = retries - 1
                    continue

                # If template is ready,
                # template.status = Download Complete
                # Downloading - x% Downloaded
                # Error - Any other string
                if template.status == 'Download Complete' and template.isready:
                    return

                elif 'Downloaded' in template.status:
                    retries = retries - 1
                    continue

                elif 'Installing' not in template.status:
                    if retries >= 0:
                        retries = retries - 1
                        continue
                    raise Exception(
                        "Error in downloading template: status - %s" %
                        template.status)

            else:
                retries = retries - 1
        raise Exception("Template download failed exception")

    def updatePermissions(self, apiclient, **kwargs):
        """Updates the template permissions"""

        cmd = updateTemplatePermissions.updateTemplatePermissionsCmd()
        cmd.id = self.id
        [setattr(cmd, k, v) for k, v in list(kwargs.items())]
        return (apiclient.updateTemplatePermissions(cmd))

    def update(self, apiclient, **kwargs):
        """Updates the template details"""

        cmd = updateTemplate.updateTemplateCmd()
        cmd.id = self.id
        [setattr(cmd, k, v) for k, v in list(kwargs.items())]
        return (apiclient.updateTemplate(cmd))

    def copy(self, apiclient, sourcezoneid, destzoneid):
        "Copy Template from source Zone to Destination Zone"

        cmd = copyTemplate.copyTemplateCmd()
        cmd.id = self.id
        cmd.sourcezoneid = sourcezoneid
        cmd.destzoneid = destzoneid

        return apiclient.copyTemplate(cmd)

    @classmethod
    def list(cls, apiclient, **kwargs):
        """List all templates matching criteria"""

        cmd = listTemplates.listTemplatesCmd()
        [setattr(cmd, k, v) for k, v in list(kwargs.items())]
        if 'account' in list(kwargs.keys()) and 'domainid' in list(kwargs.keys()):
            cmd.listall = True
        return (apiclient.listTemplates(cmd))


class Iso:
    """Manage ISO life cycle"""

    def __init__(self, items):
        self.__dict__.update(items)

    @classmethod
    def create(cls, apiclient, services, account=None, domainid=None,
               projectid=None, zoneid=None):
        """Create an ISO"""
        # Create ISO from URL
        cmd = registerIso.registerIsoCmd()
        cmd.displaytext = services["displaytext"]
        cmd.name = "-".join([services["name"], random_gen()])
        if "ostypeid" in services:
            cmd.ostypeid = services["ostypeid"]
        elif "ostype" in services:
            # Find OSTypeId from Os type
            sub_cmd = listOsTypes.listOsTypesCmd()
            sub_cmd.description = services["ostype"]
            ostypes = apiclient.listOsTypes(sub_cmd)

            if not isinstance(ostypes, list):
                raise Exception(
                    "Unable to find Ostype id with desc: %s" %
                    services["ostype"])
            cmd.ostypeid = ostypes[0].id
        else:
            raise Exception(
                "Unable to find Ostype is required for creating ISO")

        cmd.url = services["url"]

        if zoneid:
            cmd.zoneid = zoneid
        else:
            cmd.zoneid = services["zoneid"]

        if "isextractable" in services:
            cmd.isextractable = services["isextractable"]
        if "isfeatured" in services:
            cmd.isfeatured = services["isfeatured"]
        if "ispublic" in services:
            cmd.ispublic = services["ispublic"]

        if account:
            cmd.account = account
        if domainid:
            cmd.domainid = domainid
        if projectid:
            cmd.projectid = projectid
        # Register ISO
        iso = apiclient.registerIso(cmd)

        if iso:
            return Iso(iso[0].__dict__)

    def delete(self, apiclient):
        """Delete an ISO"""
        cmd = deleteIso.deleteIsoCmd()
        cmd.id = self.id
        apiclient.deleteIso(cmd)
        return

    def download(self, apiclient, retries=300, interval=5):
        """Download an ISO"""
        # Ensuring ISO is successfully downloaded
        while retries > -1:
            time.sleep(interval)

            cmd = listIsos.listIsosCmd()
            cmd.id = self.id
            iso_response = apiclient.listIsos(cmd)

            if isinstance(iso_response, list):
                response = iso_response[0]
                if not hasattr(response, 'status') or not response or not response.status:
                    retries = retries - 1
                    continue

                # Check whether download is in progress(for Ex:10% Downloaded)
                # or ISO is 'Successfully Installed'
                if response.status == 'Successfully Installed' and response.isready:
                    return
                elif 'Downloaded' not in response.status and \
                        'Installing' not in response.status:
                    if retries >= 0:
                        retries = retries - 1
                        continue
                    raise Exception(
                        "Error In Downloading ISO: ISO Status - %s" %
                        response.status)
            else:
                retries = retries - 1
        raise Exception("ISO download failed exception")

    @classmethod
    def extract(cls, apiclient, id, mode, zoneid=None):
        "Extract ISO "

        cmd = extractIso.extractIsoCmd()
        cmd.id = id
        cmd.mode = mode
        cmd.zoneid = zoneid

        return apiclient.extractIso(cmd)

    def update(self, apiclient, **kwargs):
        """Updates the ISO details"""

        cmd = updateIso.updateIsoCmd()
        cmd.id = self.id
        [setattr(cmd, k, v) for k, v in list(kwargs.items())]
        return (apiclient.updateIso(cmd))

    @classmethod
    def copy(cls, apiclient, id, sourcezoneid, destzoneid):
        "Copy ISO from source Zone to Destination Zone"

        cmd = copyIso.copyIsoCmd()
        cmd.id = id
        cmd.sourcezoneid = sourcezoneid
        cmd.destzoneid = destzoneid

        return apiclient.copyIso(cmd)

    @classmethod
    def list(cls, apiclient, **kwargs):
        """Lists all available ISO files."""

        cmd = listIsos.listIsosCmd()
        [setattr(cmd, k, v) for k, v in list(kwargs.items())]
        if 'account' in list(kwargs.keys()) and 'domainid' in list(kwargs.keys()):
            cmd.listall = True
        return (apiclient.listIsos(cmd))


class PublicIPAddress:
    """Manage Public IP Addresses"""

    def __init__(self, items):
        self.__dict__.update(items)

    @classmethod
    def create(cls, apiclient, accountid=None, zoneid=None, domainid=None,
               services=None, networkid=None, projectid=None, vpcid=None,
               isportable=False, ipaddress=None):
        """Associate Public IP address"""
        cmd = associateIpAddress.associateIpAddressCmd()

        if accountid:
            cmd.account = accountid
        elif services and "account" in services:
            cmd.account = services["account"]

        if zoneid:
            cmd.zoneid = zoneid
        elif "zoneid" in services:
            cmd.zoneid = services["zoneid"]

        if domainid:
            cmd.domainid = domainid
        elif services and "domainid" in services:
            cmd.domainid = services["domainid"]

        if isportable:
            cmd.isportable = isportable

        if networkid:
            cmd.networkid = networkid

        if projectid:
            cmd.projectid = projectid

        if vpcid:
            cmd.vpcid = vpcid

        if ipaddress:
            cmd.ipaddress = ipaddress
        return PublicIPAddress(apiclient.associateIpAddress(cmd).__dict__)

    def delete(self, apiclient):
        """Dissociate Public IP address"""
        cmd = disassociateIpAddress.disassociateIpAddressCmd()
        cmd.id = self.ipaddress.id
        apiclient.disassociateIpAddress(cmd)
        return

    @classmethod
    def list(cls, apiclient, **kwargs):
        """List all Public IPs matching criteria"""

        cmd = listPublicIpAddresses.listPublicIpAddressesCmd()
        [setattr(cmd, k, v) for k, v in list(kwargs.items())]
        if 'account' in list(kwargs.keys()) and 'domainid' in list(kwargs.keys()):
            cmd.listall = True
        return (apiclient.listPublicIpAddresses(cmd))


class NATRule:
    """Manage port forwarding rule"""

    def __init__(self, items):
        self.__dict__.update(items)

    @classmethod
    def create(cls, apiclient, virtual_machine, services, ipaddressid=None,
               projectid=None, openfirewall=False, networkid=None, vpcid=None,
               vmguestip=None):
        """Create Port forwarding rule"""
        cmd = createPortForwardingRule.createPortForwardingRuleCmd()

        if ipaddressid:
            cmd.ipaddressid = ipaddressid
        elif "ipaddressid" in services:
            cmd.ipaddressid = services["ipaddressid"]

        cmd.privateport = services["privateport"]
        cmd.publicport = services["publicport"]
        if "privateendport" in services:
            cmd.privateendport = services["privateendport"]
        if "publicendport" in services:
            cmd.publicendport = services["publicendport"]
        cmd.protocol = services["protocol"]
        cmd.virtualmachineid = virtual_machine.id

        if projectid:
            cmd.projectid = projectid

        if openfirewall:
            cmd.openfirewall = True

        if networkid:
            cmd.networkid = networkid

        if vpcid:
            cmd.vpcid = vpcid

        if vmguestip:
            cmd.vmguestip = vmguestip

        return NATRule(apiclient.createPortForwardingRule(cmd).__dict__)

    @classmethod
    def update(self, apiclient, id, virtual_machine, services, fordisplay=False,
               vmguestip=None):
        """Create Port forwarding rule"""
        cmd = updatePortForwardingRule.updatePortForwardingRuleCmd()
        cmd.id = id

        if "privateport" in services:
            cmd.privateport = services["privateport"]

        if "privateendport" in services:
            cmd.privateendport = services["privateendport"]

        if vmguestip:
            cmd.vmguestip = vmguestip

        if fordisplay:
            cmd.fordisplay = fordisplay

        if virtual_machine.id:
            cmd.virtualmachineid = virtual_machine.id

        return NATRule(apiclient.updatePortForwardingRule(cmd).__dict__)

    def delete(self, apiclient):
        """Delete port forwarding"""
        cmd = deletePortForwardingRule.deletePortForwardingRuleCmd()
        cmd.id = self.id
        apiclient.deletePortForwardingRule(cmd)
        return

    @classmethod
    def list(cls, apiclient, **kwargs):
        """List all NAT rules matching criteria"""

        cmd = listPortForwardingRules.listPortForwardingRulesCmd()
        [setattr(cmd, k, v) for k, v in list(kwargs.items())]
        if 'account' in list(kwargs.keys()) and 'domainid' in list(kwargs.keys()):
            cmd.listall = True
        return (apiclient.listPortForwardingRules(cmd))


class StaticNATRule:
    """Manage Static NAT rule"""

    def __init__(self, items):
        self.__dict__.update(items)

    @classmethod
    def create(cls, apiclient, services, ipaddressid=None,
               networkid=None, vpcid=None):
        """Creates static ip forwarding rule"""

        cmd = createFirewallRule.createFirewallRuleCmd()
        cmd.protocol = services["protocol"]
        cmd.startport = services["startport"]

        if "endport" in services:
            cmd.endport = services["endport"]

        if "cidrlist" in services:
            cmd.cidrlist = services["cidrlist"]

        if ipaddressid:
            cmd.ipaddressid = ipaddressid
        elif "ipaddressid" in services:
            cmd.ipaddressid = services["ipaddressid"]

        if networkid:
            cmd.networkid = networkid

        if vpcid:
            cmd.vpcid = vpcid
        return StaticNATRule(apiclient.createFirewallRule(cmd).__dict__)

    @classmethod
    def createIpForwardingRule(cls, apiclient, startport, endport, protocol, ipaddressid, openfirewall):
        """Creates static ip forwarding rule"""

        cmd = createIpForwardingRule.createIpForwardingRuleCmd()
        cmd.startport = startport
        cmd.endport = endport
        cmd.protocol = protocol
        cmd.openfirewall = openfirewall
        cmd.ipaddressid = ipaddressid
        return StaticNATRule(apiclient.createIpForwardingRule(cmd).__dict__)

    def delete(self, apiclient):
        """Delete IP forwarding rule"""
        cmd = deleteIpForwardingRule.deleteIpForwardingRuleCmd()
        cmd.id = self.id
        apiclient.deleteIpForwardingRule(cmd)
        return

    @classmethod
    def list(cls, apiclient, **kwargs):
        """List all IP forwarding rules matching criteria"""

        cmd = listIpForwardingRules.listIpForwardingRulesCmd()
        [setattr(cmd, k, v) for k, v in list(kwargs.items())]
        if 'account' in list(kwargs.keys()) and 'domainid' in list(kwargs.keys()):
            cmd.listall = True
        return (apiclient.listIpForwardingRules(cmd))

    @classmethod
    def enable(cls, apiclient, ipaddressid, virtualmachineid, networkid=None,
               vmguestip=None):
        """Enables Static NAT rule"""

        cmd = enableStaticNat.enableStaticNatCmd()
        cmd.ipaddressid = ipaddressid
        cmd.virtualmachineid = virtualmachineid
        if networkid:
            cmd.networkid = networkid

        if vmguestip:
            cmd.vmguestip = vmguestip
        apiclient.enableStaticNat(cmd)
        return

    @classmethod
    def disable(cls, apiclient, ipaddressid, virtualmachineid=None):
        """Disables Static NAT rule"""

        cmd = disableStaticNat.disableStaticNatCmd()
        cmd.ipaddressid = ipaddressid
        apiclient.disableStaticNat(cmd)
        return


class EgressFireWallRule:
    """Manage Egress Firewall rule"""

    def __init__(self, items):
        self.__dict__.update(items)

    @classmethod
    def create(cls, apiclient, networkid, protocol, cidrlist=None,
               startport=None, endport=None, type=None, code=None):
        """Create Egress Firewall Rule"""
        cmd = createEgressFirewallRule.createEgressFirewallRuleCmd()
        cmd.networkid = networkid
        cmd.protocol = protocol
        if cidrlist:
            cmd.cidrlist = cidrlist
        if startport:
            cmd.startport = startport
        if endport:
            cmd.endport = endport
        if type:
            cmd.type = type
        if code:
            cmd.code = code

        return EgressFireWallRule(
            apiclient.createEgressFirewallRule(cmd).__dict__)

    def delete(self, apiclient):
        """Delete Egress Firewall rule"""
        cmd = deleteEgressFirewallRule.deleteEgressFirewallRuleCmd()
        cmd.id = self.id
        apiclient.deleteEgressFirewallRule(cmd)
        return

    @classmethod
    def list(cls, apiclient, **kwargs):
        """List all Egress Firewall Rules matching criteria"""

        cmd = listEgressFirewallRules.listEgressFirewallRulesCmd()
        [setattr(cmd, k, v) for k, v in list(kwargs.items())]
        if 'account' in list(kwargs.keys()) and 'domainid' in list(kwargs.keys()):
            cmd.listall = True
        return (apiclient.listEgressFirewallRules(cmd))


class FireWallRule:
    """Manage Firewall rule"""

    def __init__(self, items):
        self.__dict__.update(items)

    @classmethod
    def create(cls, apiclient, ipaddressid, protocol, cidrlist=None,
               startport=None, endport=None, projectid=None, vpcid=None):
        """Create Firewall Rule"""
        cmd = createFirewallRule.createFirewallRuleCmd()
        cmd.ipaddressid = ipaddressid
        cmd.protocol = protocol
        if cidrlist:
            cmd.cidrlist = cidrlist
        if startport:
            cmd.startport = startport
        if endport:
            cmd.endport = endport

        if projectid:
            cmd.projectid = projectid

        if vpcid:
            cmd.vpcid = vpcid

        return FireWallRule(apiclient.createFirewallRule(cmd).__dict__)

    def delete(self, apiclient):
        """Delete Firewall rule"""
        cmd = deleteFirewallRule.deleteFirewallRuleCmd()
        cmd.id = self.id
        apiclient.deleteFirewallRule(cmd)
        return

    @classmethod
    def list(cls, apiclient, **kwargs):
        """List all Firewall Rules matching criteria"""

        cmd = listFirewallRules.listFirewallRulesCmd()
        [setattr(cmd, k, v) for k, v in list(kwargs.items())]
        if 'account' in list(kwargs.keys()) and 'domainid' in list(kwargs.keys()):
            cmd.listall = True
        return (apiclient.listFirewallRules(cmd))


class Autoscale:
    """Manage Auto scale"""

    def __init__(self, items):
        self.__dict__.update(items)

    @classmethod
    def listCounters(cls, apiclient, **kwargs):
        """Lists all available Counters."""

        cmd = listCounters.listCountersCmd()
        [setattr(cmd, k, v) for k, v in list(kwargs.items())]
        return (apiclient.listCounters(cmd))

    @classmethod
    def createCondition(cls, apiclient, counterid, relationaloperator, threshold):
        """creates condition."""

        cmd = createCondition.createConditionCmd()
        cmd.counterid = counterid
        cmd.relationaloperator = relationaloperator
        cmd.threshold = threshold
        return (apiclient.createCondition(cmd))

    @classmethod
    def listConditions(cls, apiclient, **kwargs):
        """Lists all available Conditions."""

        cmd = listConditions.listConditionsCmd()
        [setattr(cmd, k, v) for k, v in list(kwargs.items())]
        return (apiclient.listConditions(cmd))

    @classmethod
    def listAutoscalePolicies(cls, apiclient, **kwargs):
        """Lists all available Autoscale Policies."""

        cmd = listAutoScalePolicies.listAutoScalePoliciesCmd()
        [setattr(cmd, k, v) for k, v in list(kwargs.items())]
        return (apiclient.listAutoScalePolicies(cmd))

    @classmethod
    def createAutoscalePolicy(cls, apiclient, action, conditionids, duration, quiettime=None):
        """creates condition."""

        cmd = createAutoScalePolicy.createAutoScalePolicyCmd()
        cmd.action = action
        cmd.conditionids = conditionids
        cmd.duration = duration
        if quiettime:
            cmd.quiettime = quiettime

        return (apiclient.createAutoScalePolicy(cmd))

    @classmethod
    def updateAutoscalePolicy(cls, apiclient, id, **kwargs):
        """Updates Autoscale Policy."""

        cmd = updateAutoScalePolicy.updateAutoScalePolicyCmd()
        cmd.id = id
        [setattr(cmd, k, v) for k, v in list(kwargs.items())]
        return (apiclient.updateAutoScalePolicy(cmd))

    @classmethod
    def listAutoscaleVmPofiles(cls, apiclient, **kwargs):
        """Lists all available AutoscaleVM  Profiles."""

        cmd = listAutoScaleVmProfiles.listAutoScaleVmProfilesCmd()
        [setattr(cmd, k, v) for k, v in list(kwargs.items())]
        return (apiclient.listAutoScaleVmProfiles(cmd))

    @classmethod
    def createAutoscaleVmProfile(cls, apiclient, serviceofferingid, zoneid, templateid,
                                 autoscaleuserid=None, destroyvmgraceperiod=None, counterparam=None):
        """creates Autoscale VM Profile."""

        cmd = createAutoScaleVmProfile.createAutoScaleVmProfileCmd()
        cmd.serviceofferingid = serviceofferingid
        cmd.zoneid = zoneid
        cmd.templateid = templateid
        if autoscaleuserid:
            cmd.autoscaleuserid = autoscaleuserid

        if destroyvmgraceperiod:
            cmd.destroyvmgraceperiod = destroyvmgraceperiod

        if counterparam:
            for name, value in list(counterparam.items()):
                cmd.counterparam.append({
                    'name': name,
                    'value': value
                })

        return (apiclient.createAutoScaleVmProfile(cmd))

    @classmethod
    def updateAutoscaleVMProfile(cls, apiclient, id, **kwargs):
        """Updates Autoscale Policy."""

        cmd = updateAutoScaleVmProfile.updateAutoScaleVmProfileCmd()
        cmd.id = id
        [setattr(cmd, k, v) for k, v in list(kwargs.items())]
        return (apiclient.updateAutoScaleVmProfile(cmd))

    @classmethod
    def createAutoscaleVmGroup(cls, apiclient, lbruleid, minmembers, maxmembers,
                               scaledownpolicyids, scaleuppolicyids, vmprofileid, interval=None):
        """creates Autoscale VM Group."""

        cmd = createAutoScaleVmGroup.createAutoScaleVmGroupCmd()
        cmd.lbruleid = lbruleid
        cmd.minmembers = minmembers
        cmd.maxmembers = maxmembers
        cmd.scaledownpolicyids = scaledownpolicyids
        cmd.scaleuppolicyids = scaleuppolicyids
        cmd.vmprofileid = vmprofileid
        if interval:
            cmd.interval = interval

        return (apiclient.createAutoScaleVmGroup(cmd))

    @classmethod
    def listAutoscaleVmGroup(cls, apiclient, **kwargs):
        """Lists all available AutoscaleVM  Group."""

        cmd = listAutoScaleVmGroups.listAutoScaleVmGroupsCmd()
        [setattr(cmd, k, v) for k, v in list(kwargs.items())]
        return (apiclient.listAutoScaleVmGroups(cmd))

    @classmethod
    def enableAutoscaleVmGroup(cls, apiclient, id, **kwargs):
        """Enables AutoscaleVM  Group."""

        cmd = enableAutoScaleVmGroup.enableAutoScaleVmGroupCmd()
        cmd.id = id
        [setattr(cmd, k, v) for k, v in list(kwargs.items())]
        return (apiclient.enableAutoScaleVmGroup(cmd))

    @classmethod
    def disableAutoscaleVmGroup(cls, apiclient, id, **kwargs):
        """Disables AutoscaleVM  Group."""

        cmd = disableAutoScaleVmGroup.disableAutoScaleVmGroupCmd()
        cmd.id = id
        [setattr(cmd, k, v) for k, v in list(kwargs.items())]
        return (apiclient.disableAutoScaleVmGroup(cmd))

    @classmethod
    def updateAutoscaleVMGroup(cls, apiclient, id, **kwargs):
        """Updates Autoscale VM Group."""

        cmd = updateAutoScaleVmGroup.updateAutoScaleVmGroupCmd()
        cmd.id = id
        [setattr(cmd, k, v) for k, v in list(kwargs.items())]
        return (apiclient.updateAutoScaleVmGroup(cmd))


class ServiceOffering:
    """Manage service offerings cycle"""

    def __init__(self, items):
        self.__dict__.update(items)

    @classmethod
    def create(cls, apiclient, services, tags=None, domainid=None, cacheMode=None, **kwargs):
        """Create Service offering"""
        cmd = createServiceOffering.createServiceOfferingCmd()
        cmd.cpunumber = services["cpunumber"]
        cmd.cpuspeed = services["cpuspeed"]
        cmd.displaytext = services["displaytext"]
        cmd.memory = services["memory"]
        cmd.name = services["name"]
        if "storagetype" in services:
            cmd.storagetype = services["storagetype"]

        if "systemvmtype" in services:
            cmd.systemvmtype = services['systemvmtype']

        if "issystem" in services:
            cmd.issystem = services['issystem']

        if "hosttags" in services:
            cmd.hosttags = services["hosttags"]

        if "deploymentplanner" in services:
            cmd.deploymentplanner = services["deploymentplanner"]

        if "serviceofferingdetails" in services:
            count = 1
            for i in services["serviceofferingdetails"]:
                for key, value in list(i.items()):
                    setattr(cmd, "serviceofferingdetails[%d].key" % count, key)
                    setattr(cmd, "serviceofferingdetails[%d].value" % count, value)
                count = count + 1

        if "isvolatile" in services:
            cmd.isvolatile = services["isvolatile"]

        if "customizediops" in services:
            cmd.customizediops = services["customizediops"]

        if "miniops" in services:
            cmd.miniops = services["miniops"]

        if "maxiops" in services:
            cmd.maxiops = services["maxiops"]

        if "hypervisorsnapshotreserve" in services:
            cmd.hypervisorsnapshotreserve = services["hypervisorsnapshotreserve"]

        if "offerha" in services:
            cmd.offerha = services["offerha"]

        # Service Offering private to that domain
        if domainid:
            cmd.domainid = domainid

        if cacheMode:
            cmd.cacheMode = cacheMode

        if tags:
            cmd.tags = tags
        elif "tags" in services:
            cmd.tags = services["tags"]

        [setattr(cmd, k, v) for k, v in list(kwargs.items())]
        return ServiceOffering(apiclient.createServiceOffering(cmd).__dict__)

    def delete(self, apiclient):
        """Delete Service offering"""
        cmd = deleteServiceOffering.deleteServiceOfferingCmd()
        cmd.id = self.id
        apiclient.deleteServiceOffering(cmd)
        return

    @classmethod
    def list(cls, apiclient, **kwargs):
        """Lists all available service offerings."""

        cmd = listServiceOfferings.listServiceOfferingsCmd()
        [setattr(cmd, k, v) for k, v in list(kwargs.items())]
        if 'account' in list(kwargs.keys()) and 'domainid' in list(kwargs.keys()):
            cmd.listall = True
        return (apiclient.listServiceOfferings(cmd))


class DiskOffering:
    """Manage disk offerings cycle"""

    def __init__(self, items):
        self.__dict__.update(items)

    @classmethod
    def create(cls, apiclient, services, tags=None, custom=False, domainid=None, cacheMode=None, **kwargs):
        """Create Disk offering"""
        cmd = createDiskOffering.createDiskOfferingCmd()
        cmd.displaytext = services["displaytext"]
        cmd.name = services["name"]
        if custom:
            cmd.customized = True
        else:
            cmd.disksize = services["disksize"]

        if domainid:
            cmd.domainid = domainid

        if cacheMode:
            cmd.cacheMode = cacheMode

        if tags:
            cmd.tags = tags
        elif "tags" in services:
            cmd.tags = services["tags"]

        if "storagetype" in services:
            cmd.storagetype = services["storagetype"]

        if "customizediops" in services:
            cmd.customizediops = services["customizediops"]
        else:
            cmd.customizediops = False

        if not cmd.customizediops:
            if "miniops" in services:
                cmd.miniops = services["miniops"]

            if "maxiops" in services:
                cmd.maxiops = services["maxiops"]

        if "hypervisorsnapshotreserve" in services:
            cmd.hypervisorsnapshotreserve = services["hypervisorsnapshotreserve"]

        if "provisioningtype" in services:
            cmd.provisioningtype = services["provisioningtype"]

        [setattr(cmd, k, v) for k, v in list(kwargs.items())]
        return DiskOffering(apiclient.createDiskOffering(cmd).__dict__)

    def delete(self, apiclient):
        """Delete Disk offering"""
        cmd = deleteDiskOffering.deleteDiskOfferingCmd()
        cmd.id = self.id
        apiclient.deleteDiskOffering(cmd)
        return

    @classmethod
    def list(cls, apiclient, **kwargs):
        """Lists all available disk offerings."""

        cmd = listDiskOfferings.listDiskOfferingsCmd()
        [setattr(cmd, k, v) for k, v in list(kwargs.items())]
        if 'account' in list(kwargs.keys()) and 'domainid' in list(kwargs.keys()):
            cmd.listall = True
        return (apiclient.listDiskOfferings(cmd))


class NetworkOffering:
    """Manage network offerings cycle"""

    def __init__(self, items):
        self.__dict__.update(items)

    @classmethod
    def create(cls, apiclient, services, **kwargs):
        """Create network offering"""

        cmd = createNetworkOffering.createNetworkOfferingCmd()
        cmd.displaytext = "-".join([services["displaytext"], random_gen()])
        cmd.name = "-".join([services["name"], random_gen()])
        cmd.guestiptype = services["guestiptype"]
        cmd.supportedservices = ''
        if "supportedservices" in services:
            cmd.supportedservices = services["supportedservices"]
        cmd.traffictype = services["traffictype"]

        if "useVpc" in services:
            cmd.forvpc = (services["useVpc"] == "on")
        cmd.serviceproviderlist = []
        if "serviceProviderList" in services:
            for service, provider in list(services["serviceProviderList"].items()):
                cmd.serviceproviderlist.append({
                    'service': service,
                    'provider': provider
                })
        if "serviceCapabilityList" in services:
            cmd.servicecapabilitylist = []
            for service, capability in list(services["serviceCapabilityList"]. \
                    items()):
                for ctype, value in list(capability.items()):
                    cmd.servicecapabilitylist.append({
                        'service': service,
                        'capabilitytype': ctype,
                        'capabilityvalue': value
                    })
        if "specifyVlan" in services:
            cmd.specifyVlan = services["specifyVlan"]
        if "specifyIpRanges" in services:
            cmd.specifyIpRanges = services["specifyIpRanges"]
        if "ispersistent" in services:
            cmd.ispersistent = services["ispersistent"]
        if "egress_policy" in services:
            cmd.egressdefaultpolicy = services["egress_policy"]
        if "tags" in services:
            cmd.tags = services["tags"]
        cmd.details = [{}]
        if "servicepackageuuid" in services:
            cmd.details[0]["servicepackageuuid"] = services["servicepackageuuid"]
        if "servicepackagedescription" in services:
            cmd.details[0]["servicepackagedescription"] = services["servicepackagedescription"]

        cmd.availability = 'Optional'

        [setattr(cmd, k, v) for k, v in list(kwargs.items())]

        return NetworkOffering(apiclient.createNetworkOffering(cmd).__dict__)

    def delete(self, apiclient):
        """Delete network offering"""
        cmd = deleteNetworkOffering.deleteNetworkOfferingCmd()
        cmd.id = self.id
        apiclient.deleteNetworkOffering(cmd)
        return

    def update(self, apiclient, **kwargs):
        """Lists all available network offerings."""

        cmd = updateNetworkOffering.updateNetworkOfferingCmd()
        cmd.id = self.id
        [setattr(cmd, k, v) for k, v in list(kwargs.items())]
        return (apiclient.updateNetworkOffering(cmd))

    @classmethod
    def list(cls, apiclient, **kwargs):
        """Lists all available network offerings."""

        cmd = listNetworkOfferings.listNetworkOfferingsCmd()
        [setattr(cmd, k, v) for k, v in list(kwargs.items())]
        if 'account' in list(kwargs.keys()) and 'domainid' in list(kwargs.keys()):
            cmd.listall = True
        return (apiclient.listNetworkOfferings(cmd))


class SnapshotPolicy:
    """Manage snapshot policies"""

    def __init__(self, items):
        self.__dict__.update(items)

    @classmethod
    def create(cls, apiclient, volumeid, services):
        """Create Snapshot policy"""
        cmd = createSnapshotPolicy.createSnapshotPolicyCmd()
        cmd.intervaltype = services["intervaltype"]
        cmd.maxsnaps = services["maxsnaps"]
        cmd.schedule = services["schedule"]
        cmd.timezone = services["timezone"]
        cmd.volumeid = volumeid
        return SnapshotPolicy(apiclient.createSnapshotPolicy(cmd).__dict__)

    def delete(self, apiclient):
        """Delete Snapshot policy"""
        cmd = deleteSnapshotPolicies.deleteSnapshotPoliciesCmd()
        cmd.id = self.id
        apiclient.deleteSnapshotPolicies(cmd)
        return

    @classmethod
    def list(cls, apiclient, **kwargs):
        """Lists snapshot policies."""

        cmd = listSnapshotPolicies.listSnapshotPoliciesCmd()
        [setattr(cmd, k, v) for k, v in list(kwargs.items())]
        if 'account' in list(kwargs.keys()) and 'domainid' in list(kwargs.keys()):
            cmd.listall = True
        return (apiclient.listSnapshotPolicies(cmd))


class GuestOs:
    """Guest OS calls (currently read-only implemented)"""

    def __init(self, items):
        self.__dict__.update(items)

    @classmethod
    def listMapping(cls, apiclient, **kwargs):
        """List all Guest Os Mappings matching criteria"""
        cmd = listGuestOsMapping.listGuestOsMappingCmd()
        [setattr(cmd, k, v) for k, v in list(kwargs.items())]

        return (apiclient.listGuestOsMapping(cmd))

    @classmethod
    def listCategories(cls, apiclient, **kwargs):
        """List all Os Categories"""
        [setattr(cmd, k, v) for k, v in list(kwargs.items())]

        return (apiclient.listOsCategories(cmd))

    @classmethod
    def list(cls, apiclient, **kwargs):
        """List all Os Types matching criteria"""

        cmd = listOsTypes.listOsTypesCmd()
        [setattr(cmd, k, v) for k, v in list(kwargs.items())]
        return (apiclient.listOsTypes(cmd))


class Hypervisor:
    """Manage Hypervisor"""

    def __init__(self, items):
        self.__dict__.update(items)

    @classmethod
    def list(cls, apiclient, **kwargs):
        """Lists hypervisors"""

        cmd = listHypervisors.listHypervisorsCmd()
        [setattr(cmd, k, v) for k, v in list(kwargs.items())]
        if 'account' in list(kwargs.keys()) and 'domainid' in list(kwargs.keys()):
            cmd.listall = True
        return (apiclient.listHypervisors(cmd))


class LoadBalancerRule:
    """Manage Load Balancer rule"""

    def __init__(self, items):
        self.__dict__.update(items)

    @classmethod
    def create(cls, apiclient, services, ipaddressid=None, accountid=None,
               networkid=None, vpcid=None, projectid=None, domainid=None):
        """Create Load balancing Rule"""

        cmd = createLoadBalancerRule.createLoadBalancerRuleCmd()

        if ipaddressid:
            cmd.publicipid = ipaddressid
        elif "ipaddressid" in services:
            cmd.publicipid = services["ipaddressid"]

        if accountid:
            cmd.account = accountid
        elif "account" in services:
            cmd.account = services["account"]

        if domainid:
            cmd.domainid = domainid

        if vpcid:
            cmd.vpcid = vpcid
        cmd.name = services["name"]
        cmd.algorithm = services["alg"]
        cmd.privateport = services["privateport"]
        cmd.publicport = services["publicport"]

        if "openfirewall" in services:
            cmd.openfirewall = services["openfirewall"]

        if projectid:
            cmd.projectid = projectid

        if networkid:
            cmd.networkid = networkid
        return LoadBalancerRule(apiclient.createLoadBalancerRule(cmd).__dict__)

    def delete(self, apiclient):
        """Delete load balancing rule"""
        cmd = deleteLoadBalancerRule.deleteLoadBalancerRuleCmd()
        cmd.id = self.id
        apiclient.deleteLoadBalancerRule(cmd)
        return

    def assign(self, apiclient, vms=None, vmidipmap=None):
        """Assign virtual machines to load balancing rule"""
        cmd = assignToLoadBalancerRule.assignToLoadBalancerRuleCmd()
        cmd.id = self.id
        if vmidipmap:
            cmd.vmidipmap = vmidipmap
        if vms:
            cmd.virtualmachineids = [str(vm.id) for vm in vms]
        apiclient.assignToLoadBalancerRule(cmd)
        return

    def remove(self, apiclient, vms=None, vmidipmap=None):
        """Remove virtual machines from load balancing rule"""
        cmd = removeFromLoadBalancerRule.removeFromLoadBalancerRuleCmd()
        cmd.id = self.id
        if vms:
            cmd.virtualmachineids = [str(vm.id) for vm in vms]
        if vmidipmap:
            cmd.vmidipmap = vmidipmap
        apiclient.removeFromLoadBalancerRule(cmd)
        return

    def update(self, apiclient, algorithm=None,
               description=None, name=None, **kwargs):
        """Updates the load balancing rule"""
        cmd = updateLoadBalancerRule.updateLoadBalancerRuleCmd()
        cmd.id = self.id
        if algorithm:
            cmd.algorithm = algorithm
        if description:
            cmd.description = description
        if name:
            cmd.name = name

        [setattr(cmd, k, v) for k, v in list(kwargs.items())]
        return apiclient.updateLoadBalancerRule(cmd)

    def createSticky(
            self, apiclient, methodname, name, description=None, param=None):
        """Creates a sticky policy for the LB rule"""

        cmd = createLBStickinessPolicy.createLBStickinessPolicyCmd()
        cmd.lbruleid = self.id
        cmd.methodname = methodname
        cmd.name = name
        if description:
            cmd.description = description
        if param:
            cmd.param = []
            for name, value in list(param.items()):
                cmd.param.append({'name': name, 'value': value})
        return apiclient.createLBStickinessPolicy(cmd)

    def deleteSticky(self, apiclient, id):
        """Deletes stickyness policy"""

        cmd = deleteLBStickinessPolicy.deleteLBStickinessPolicyCmd()
        cmd.id = id
        return apiclient.deleteLBStickinessPolicy(cmd)

    @classmethod
    def listStickyPolicies(cls, apiclient, lbruleid, **kwargs):
        """Lists stickiness policies for load balancing rule"""

        cmd = listLBStickinessPolicies.listLBStickinessPoliciesCmd()
        cmd.lbruleid = lbruleid
        [setattr(cmd, k, v) for k, v in list(kwargs.items())]
        if 'account' in list(kwargs.keys()) and 'domainid' in list(kwargs.keys()):
            cmd.listall = True
        return apiclient.listLBStickinessPolicies(cmd)

    @classmethod
    def list(cls, apiclient, **kwargs):
        """List all Load balancing rules matching criteria"""

        cmd = listLoadBalancerRules.listLoadBalancerRulesCmd()
        [setattr(cmd, k, v) for k, v in list(kwargs.items())]
        if 'account' in list(kwargs.keys()) and 'domainid' in list(kwargs.keys()):
            cmd.listall = True
        return (apiclient.listLoadBalancerRules(cmd))

    @classmethod
    def listLoadBalancerRuleInstances(cls, apiclient, id, lbvmips=False, applied=None, **kwargs):
        """Lists load balancing rule Instances"""

        cmd = listLoadBalancerRuleInstances.listLoadBalancerRuleInstancesCmd()
        cmd.id = id
        if applied:
            cmd.applied = applied
        cmd.lbvmips = lbvmips

        [setattr(cmd, k, v) for k, v in list(kwargs.items())]
        return apiclient.listLoadBalancerRuleInstances(cmd)


class Cluster:
    """Manage Cluster life cycle"""

    def __init__(self, items):
        self.__dict__.update(items)

    @classmethod
    def create(cls, apiclient, services, zoneid=None, podid=None, hypervisor=None):
        """Create Cluster"""
        cmd = addCluster.addClusterCmd()
        cmd.clustertype = services["clustertype"]
        cmd.hypervisor = hypervisor

        if zoneid:
            cmd.zoneid = zoneid
        else:
            cmd.zoneid = services["zoneid"]

        if podid:
            cmd.podid = podid
        else:
            cmd.podid = services["podid"]

        if "username" in services:
            cmd.username = services["username"]
        if "password" in services:
            cmd.password = services["password"]
        if "url" in services:
            cmd.url = services["url"]
        if "clustername" in services:
            cmd.clustername = services["clustername"]

        return Cluster(apiclient.addCluster(cmd)[0].__dict__)

    def delete(self, apiclient):
        """Delete Cluster"""
        cmd = deleteCluster.deleteClusterCmd()
        cmd.id = self.id
        apiclient.deleteCluster(cmd)
        return

    @classmethod
    def list(cls, apiclient, **kwargs):
        """List all Clusters matching criteria"""

        cmd = listClusters.listClustersCmd()
        [setattr(cmd, k, v) for k, v in list(kwargs.items())]
        if 'account' in list(kwargs.keys()) and 'domainid' in list(kwargs.keys()):
            cmd.listall = True
        return (apiclient.listClusters(cmd))

    @classmethod
    def update(cls, apiclient, **kwargs):
        """Update cluster information"""

        cmd = updateCluster.updateClusterCmd()
        [setattr(cmd, k, v) for k, v in list(kwargs.items())]
        return (apiclient.updateCluster(cmd))


class Host:
    """Manage Host life cycle"""

    def __init__(self, items):
        self.__dict__.update(items)

    @classmethod
    def create(cls, apiclient, cluster, services, zoneid=None, podid=None, hypervisor=None):
        """
        1. Creates the host based upon the information provided.
        2. Verifies the output of the adding host and its state post addition
           Returns FAILED in case of an issue, else an instance of Host
        """
        try:
            cmd = addHost.addHostCmd()
            cmd.hypervisor = hypervisor
            cmd.url = services["url"]
            cmd.clusterid = cluster.id

            if zoneid:
                cmd.zoneid = zoneid
            else:
                cmd.zoneid = services["zoneid"]

            if podid:
                cmd.podid = podid
            else:
                cmd.podid = services["podid"]

            if "clustertype" in services:
                cmd.clustertype = services["clustertype"]
            if "username" in services:
                cmd.username = services["username"]
            if "password" in services:
                cmd.password = services["password"]

            '''
            Adds a Host,
            If response is valid and host is up return
            an instance of Host.
            If response is invalid, returns FAILED.
            If host state is not up, verify through listHosts call
            till host status is up and return accordingly. Max 3 retries
            '''
            host = apiclient.addHost(cmd)
            ret = validateList(host)
            if ret[0] == PASS:
                if str(host[0].state).lower() == 'up':
                    return Host(host[0].__dict__)
                retries = 3
                while retries:
                    lh_resp = apiclient.listHosts(host[0].id)
                    ret = validateList(lh_resp)
                    if (ret[0] == PASS) and \
                            (str(ret[1].state).lower() == 'up'):
                        return Host(host[0].__dict__)
                    retries += -1
            return FAILED
        except Exception as e:
            print("Exception Occurred Under Host.create : %s" % \
                  GetDetailExceptionInfo(e))
            return FAILED

    @staticmethod
    def _check_resource_state(apiclient, hostid, resourcestate):
        hosts = Host.list(apiclient, id=hostid, listall=True)

        validationresult = validateList(hosts)

        assert validationresult is not None, "'validationresult' should not be equal to 'None'."

        assert isinstance(validationresult, list), "'validationresult' should be a 'list'."

        assert len(validationresult) == 3, "'validationresult' should be a list with three items in it."

        if validationresult[0] == FAIL:
            raise Exception("Host list validation failed: %s" % validationresult[2])

        if str(hosts[0].resourcestate).lower() == str(resourcestate).lower():
            return True, None

        return False, "Host is not in the following state: " + str(resourcestate)

    def delete(self, apiclient):
        """Delete Host"""
        # Host must be in maintenance mode before deletion
        cmd = prepareHostForMaintenance.prepareHostForMaintenanceCmd()
        cmd.id = self.id
        apiclient.prepareHostForMaintenance(cmd)

        retry_interval = 10
        num_tries = 10

        wait_result, return_val = wait_until(retry_interval, num_tries, Host._check_resource_state, apiclient, self.id,
                                             HOST_RS_MAINTENANCE)

        if not wait_result:
            raise Exception(return_val)

        cmd = deleteHost.deleteHostCmd()
        cmd.id = self.id
        apiclient.deleteHost(cmd)
        return

    @classmethod
    def enableMaintenance(cls, apiclient, id):
        """enables maintenance mode Host"""

        cmd = prepareHostForMaintenance.prepareHostForMaintenanceCmd()
        cmd.id = id
        return apiclient.prepareHostForMaintenance(cmd)

    @classmethod
    def cancelMaintenance(cls, apiclient, id):
        """Cancels maintenance mode Host"""

        cmd = cancelHostMaintenance.cancelHostMaintenanceCmd()
        cmd.id = id
        return apiclient.cancelHostMaintenance(cmd)

    @classmethod
    def list(cls, apiclient, **kwargs):
        """List all Hosts matching criteria"""

        cmd = listHosts.listHostsCmd()
        [setattr(cmd, k, v) for k, v in list(kwargs.items())]
        if 'account' in list(kwargs.keys()) and 'domainid' in list(kwargs.keys()):
            cmd.listall = True
        return (apiclient.listHosts(cmd))

    @classmethod
    def listForMigration(cls, apiclient, **kwargs):
        """List all Hosts for migration matching criteria"""

        cmd = findHostsForMigration.findHostsForMigrationCmd()
        [setattr(cmd, k, v) for k, v in list(kwargs.items())]
        if 'account' in list(kwargs.keys()) and 'domainid' in list(kwargs.keys()):
            cmd.listall = True
        return (apiclient.findHostsForMigration(cmd))

    @classmethod
    def update(cls, apiclient, **kwargs):
        """Update host information"""

        cmd = updateHost.updateHostCmd()
        [setattr(cmd, k, v) for k, v in list(kwargs.items())]
        return (apiclient.updateHost(cmd))

    @classmethod
    def reconnect(cls, apiclient, **kwargs):
        """Reconnect the Host"""

        cmd = reconnectHost.reconnectHostCmd()
        [setattr(cmd, k, v) for k, v in list(kwargs.items())]
        return (apiclient.reconnectHost(cmd))

    @classmethod
    def getState(cls, apiclient, hostid, state, resourcestate, timeout=600):
        """List Host and check if its resource state is as expected
        @returnValue - List[Result, Reason]
                       1) Result - FAIL if there is any exception
                       in the operation or Host state does not change
                       to expected state in given time else PASS
                       2) Reason - Reason for failure"""

        returnValue = [FAIL, "VM state not trasited to %s,\
                        operation timed out" % state]

        while timeout > 0:
            try:
                hosts = Host.list(apiclient,
                                  id=hostid, listall=True)
                validationresult = validateList(hosts)
                if validationresult[0] == FAIL:
                    raise Exception("Host list validation failed: %s" % validationresult[2])
                elif str(hosts[0].state).lower() == str(state).lower() and str(
                        hosts[0].resourcestate).lower() == str(resourcestate).lower():
                    returnValue = [PASS, None]
                    break
            except Exception as e:
                returnValue = [FAIL, e]
                break
            time.sleep(60)
            timeout -= 60
        return returnValue


class StoragePool:
    """Manage Storage pools (Primary Storage)"""

    def __init__(self, items):
        self.__dict__.update(items)

    @classmethod
    def create(cls, apiclient, services, scope=None, clusterid=None,
               zoneid=None, podid=None, provider=None, tags=None,
               capacityiops=None, capacitybytes=None, hypervisor=None):
        """Create Storage pool (Primary Storage)"""

        cmd = createStoragePool.createStoragePoolCmd()
        cmd.name = services["name"]

        if podid:
            cmd.podid = podid
        elif "podid" in services:
            cmd.podid = services["podid"]

        cmd.url = services["url"]
        if clusterid:
            cmd.clusterid = clusterid
        elif "clusterid" in services:
            cmd.clusterid = services["clusterid"]

        if zoneid:
            cmd.zoneid = zoneid
        else:
            cmd.zoneid = services["zoneid"]

        if scope:
            cmd.scope = scope
        elif "scope" in services:
            cmd.scope = services["scope"]

        if provider:
            cmd.provider = provider
        elif "provider" in services:
            cmd.provider = services["provider"]

        if tags:
            cmd.tags = tags
        elif "tags" in services:
            cmd.tags = services["tags"]

        if capacityiops:
            cmd.capacityiops = capacityiops
        elif "capacityiops" in services:
            cmd.capacityiops = services["capacityiops"]

        if capacitybytes:
            cmd.capacitybytes = capacitybytes
        elif "capacitybytes" in services:
            cmd.capacitybytes = services["capacitybytes"]

        if hypervisor:
            cmd.hypervisor = hypervisor
        elif "hypervisor" in services:
            cmd.hypervisor = services["hypervisor"]

        return StoragePool(apiclient.createStoragePool(cmd).__dict__)

    def delete(self, apiclient):
        """Delete Storage pool (Primary Storage)"""

        # Storage pool must be in maintenance mode before deletion
        cmd = enableStorageMaintenance.enableStorageMaintenanceCmd()
        cmd.id = self.id
        apiclient.enableStorageMaintenance(cmd)
        time.sleep(30)
        cmd = deleteStoragePool.deleteStoragePoolCmd()
        cmd.id = self.id
        apiclient.deleteStoragePool(cmd)
        return

    @classmethod
    def enableMaintenance(cls, apiclient, id):
        """enables maintenance mode Storage pool"""

        cmd = enableStorageMaintenance.enableStorageMaintenanceCmd()
        cmd.id = id
        return apiclient.enableStorageMaintenance(cmd)

    @classmethod
    def cancelMaintenance(cls, apiclient, id):
        """Cancels maintenance mode Host"""

        cmd = cancelStorageMaintenance.cancelStorageMaintenanceCmd()
        cmd.id = id
        return apiclient.cancelStorageMaintenance(cmd)

    @classmethod
    def list(cls, apiclient, **kwargs):
        """List all storage pools matching criteria"""

        cmd = listStoragePools.listStoragePoolsCmd()
        [setattr(cmd, k, v) for k, v in list(kwargs.items())]
        if 'account' in list(kwargs.keys()) and 'domainid' in list(kwargs.keys()):
            cmd.listall = True
        return (apiclient.listStoragePools(cmd))

    @classmethod
    def listForMigration(cls, apiclient, **kwargs):
        """List all storage pools for migration matching criteria"""

        cmd = findStoragePoolsForMigration.findStoragePoolsForMigrationCmd()
        [setattr(cmd, k, v) for k, v in list(kwargs.items())]
        if 'account' in list(kwargs.keys()) and 'domainid' in list(kwargs.keys()):
            cmd.listall = True
        return (apiclient.findStoragePoolsForMigration(cmd))

    @classmethod
    def update(cls, apiclient, **kwargs):
        """Update storage pool"""
        cmd = updateStoragePool.updateStoragePoolCmd()
        [setattr(cmd, k, v) for k, v in list(kwargs.items())]
        return apiclient.updateStoragePool(cmd)

    @classmethod
    def getState(cls, apiclient, poolid, state, timeout=600):
        """List StoragePools and check if its  state is as expected
        @returnValue - List[Result, Reason]
                       1) Result - FAIL if there is any exception
                       in the operation or pool state does not change
                       to expected state in given time else PASS
                       2) Reason - Reason for failure"""

        returnValue = [FAIL, "VM state not trasited to %s,\
                        operation timed out" % state]

        while timeout > 0:
            try:
                pools = StoragePool.list(apiclient,
                                         id=poolid, listAll=True)
                validationresult = validateList(pools)
                if validationresult[0] == FAIL:
                    raise Exception("Pool list validation failed: %s" % validationresult[2])
                elif str(pools[0].state).lower() == str(state).lower():
                    returnValue = [PASS, None]
                    break
            except Exception as e:
                returnValue = [FAIL, e]
                break
            time.sleep(60)
            timeout -= 60
        return returnValue


class Network:
    """Manage Network pools"""

    def __init__(self, items):
        self.__dict__.update(items)

    @classmethod
    def create(cls, apiclient, services, accountid=None, domainid=None,
               networkofferingid=None, projectid=None,
               subdomainaccess=None, zoneid=None,
               gateway=None, netmask=None, vpcid=None, aclid=None, vlan=None,
               externalid=None, bypassvlanoverlapcheck=None):
        """Create Network for account"""
        cmd = createNetwork.createNetworkCmd()
        cmd.name = services["name"]
        cmd.displaytext = services["displaytext"]

        if networkofferingid:
            cmd.networkofferingid = networkofferingid
        elif "networkoffering" in services:
            cmd.networkofferingid = services["networkoffering"]

        if zoneid:
            cmd.zoneid = zoneid
        elif "zoneid" in services:
            cmd.zoneid = services["zoneid"]

        if subdomainaccess is not None:
            cmd.subdomainaccess = subdomainaccess

        if gateway:
            cmd.gateway = gateway
        elif "gateway" in services:
            cmd.gateway = services["gateway"]
        if netmask:
            cmd.netmask = netmask
        elif "netmask" in services:
            cmd.netmask = services["netmask"]
        if "startip" in services:
            cmd.startip = services["startip"]
        if "endip" in services:
            cmd.endip = services["endip"]
        if vlan:
            cmd.vlan = vlan
        elif "vlan" in services:
            cmd.vlan = services["vlan"]
        if "acltype" in services:
            cmd.acltype = services["acltype"]
        if "isolatedpvlan" in services:
            cmd.isolatedpvlan = services["isolatedpvlan"]
        if "isolatedpvlantype" in services:
            cmd.isolatedpvlantype = services["isolatedpvlantype"]
        if "routerip" in services:
            cmd.routerip = services["routerip"]
        if "ip6gateway" in services:
            cmd.ip6gateway = services["ip6gateway"]
        if "ip6cidr" in services:
            cmd.ip6cidr = services["ip6cidr"]
        if "startipv6" in services:
            cmd.startipv6 = services["startipv6"]
        if "endipv6" in services:
            cmd.endipv6 = services["endipv6"]
        if "routeripv6" in services:
            cmd.routeripv6 = services["routeripv6"]

        if accountid:
            cmd.account = accountid
        if domainid:
            cmd.domainid = domainid
        if projectid:
            cmd.projectid = projectid
        if vpcid:
            cmd.vpcid = vpcid
        if aclid:
            cmd.aclid = aclid
        if externalid:
            cmd.externalid = externalid
        if bypassvlanoverlapcheck:
            cmd.bypassvlanoverlapcheck = bypassvlanoverlapcheck
        return Network(apiclient.createNetwork(cmd).__dict__)

    def delete(self, apiclient):
        """Delete Account"""

        cmd = deleteNetwork.deleteNetworkCmd()
        cmd.id = self.id
        apiclient.deleteNetwork(cmd)

    def update(self, apiclient, **kwargs):
        """Updates network with parameters passed"""

        cmd = updateNetwork.updateNetworkCmd()
        cmd.id = self.id
        [setattr(cmd, k, v) for k, v in list(kwargs.items())]
        return (apiclient.updateNetwork(cmd))

    def restart(self, apiclient, cleanup=None, makeredundant=None):
        """Restarts the network"""

        cmd = restartNetwork.restartNetworkCmd()
        cmd.id = self.id
        if cleanup:
            cmd.cleanup = cleanup
        if makeredundant:
            cmd.makeredundant = makeredundant
        return (apiclient.restartNetwork(cmd))

    def migrate(self, apiclient, network_offering_id, resume=False):
        cmd = migrateNetwork.migrateNetworkCmd()
        cmd.networkid = self.id
        cmd.networkofferingid = network_offering_id
        cmd.resume = resume
        return (apiclient.migrateNetwork(cmd))

    @classmethod
    def list(cls, apiclient, **kwargs):
        """List all Networks matching criteria"""

        cmd = listNetworks.listNetworksCmd()
        [setattr(cmd, k, v) for k, v in list(kwargs.items())]
        if 'account' in list(kwargs.keys()) and 'domainid' in list(kwargs.keys()):
            cmd.listall = True
        return (apiclient.listNetworks(cmd))


class NetworkACL:
    """Manage Network ACL lifecycle"""

    def __init__(self, items):
        self.__dict__.update(items)

    @classmethod
    def create(cls, apiclient, services, networkid=None, protocol=None,
               number=None, aclid=None, action='Allow',
               traffictype=None, cidrlist=[]):
        """Create network ACL rules(Ingress/Egress)"""

        cmd = createNetworkACL.createNetworkACLCmd()
        if "networkid" in services:
            cmd.networkid = services["networkid"]
        elif networkid:
            cmd.networkid = networkid

        if "protocol" in services:
            cmd.protocol = services["protocol"]
            if services["protocol"] == 'ICMP':
                cmd.icmptype = -1
                cmd.icmpcode = -1
        elif protocol:
            cmd.protocol = protocol

        if "startport" in services:
            cmd.startport = services["startport"]
        if "endport" in services:
            cmd.endport = services["endport"]

        if "cidrlist" in services:
            cmd.cidrlist = services["cidrlist"]
        elif cidrlist:
            cmd.cidrlist = cidrlist

        if "traffictype" in services:
            cmd.traffictype = services["traffictype"]
        elif traffictype:
            cmd.traffictype = traffictype

        if "action" in services:
            cmd.action = services["action"]
        elif action:
            cmd.action = action

        if "number" in services:
            cmd.number = services["number"]
        elif number:
            cmd.number = number

        if "aclid" in services:
            cmd.aclid = services["aclid"]
        elif aclid:
            cmd.aclid = aclid

        # Defaulted to Ingress
        return NetworkACL(apiclient.createNetworkACL(cmd).__dict__)

    def delete(self, apiclient):
        """Delete network acl"""

        cmd = deleteNetworkACL.deleteNetworkACLCmd()
        cmd.id = self.id
        return apiclient.deleteNetworkACL(cmd)

    @classmethod
    def list(cls, apiclient, **kwargs):
        """List Network ACLs"""

        cmd = listNetworkACLs.listNetworkACLsCmd()
        [setattr(cmd, k, v) for k, v in list(kwargs.items())]
        if 'account' in list(kwargs.keys()) and 'domainid' in list(kwargs.keys()):
            cmd.listall = True
        return (apiclient.listNetworkACLs(cmd))


class NetworkACLList:
    """Manage Network ACL lists lifecycle"""

    def __init__(self, items):
        self.__dict__.update(items)

    @classmethod
    def create(
            cls, apiclient, services, name=None, description=None, vpcid=None):
        """Create network ACL container list"""

        cmd = createNetworkACLList.createNetworkACLListCmd()
        if "name" in services:
            cmd.name = services["name"]
        elif name:
            cmd.name = name

        if "description" in services:
            cmd.description = services["description"]
        elif description:
            cmd.description = description

        if "vpcid" in services:
            cmd.vpcid = services["vpcid"]
        elif vpcid:
            cmd.vpcid = vpcid

        return NetworkACLList(apiclient.createNetworkACLList(cmd).__dict__)

    def delete(self, apiclient):
        """Delete network acl list"""

        cmd = deleteNetworkACLList.deleteNetworkACLListCmd()
        cmd.id = self.id
        return apiclient.deleteNetworkACLList(cmd)

    @classmethod
    def list(cls, apiclient, **kwargs):
        """List Network ACL lists"""

        cmd = listNetworkACLLists.listNetworkACLListsCmd()
        [setattr(cmd, k, v) for k, v in list(kwargs.items())]
        if 'account' in list(kwargs.keys()) and 'domainid' in list(kwargs.keys()):
            cmd.listall = True
        return (apiclient.listNetworkACLLists(cmd))


class Vpn:
    """Manage VPN life cycle"""

    def __init__(self, items):
        self.__dict__.update(items)

    @classmethod
    def create(cls, apiclient, publicipid, account=None, domainid=None,
               projectid=None, networkid=None, vpcid=None, openfirewall=None, iprange=None, fordisplay=False):
        """Create VPN for Public IP address"""
        cmd = createRemoteAccessVpn.createRemoteAccessVpnCmd()
        cmd.publicipid = publicipid
        if account:
            cmd.account = account
        if domainid:
            cmd.domainid = domainid
        if projectid:
            cmd.projectid = projectid
        if networkid:
            cmd.networkid = networkid
        if vpcid:
            cmd.vpcid = vpcid
        if iprange:
            cmd.iprange = iprange
        if openfirewall:
            cmd.openfirewall = openfirewall

        cmd.fordisplay = fordisplay
        return Vpn(apiclient.createRemoteAccessVpn(cmd).__dict__)

    @classmethod
    def createVpnGateway(cls, apiclient, vpcid):
        """Create VPN Gateway """
        cmd = createVpnGateway.createVpnGatewayCmd()
        cmd.vpcid = vpcid
        return (apiclient.createVpnGateway(cmd).__dict__)

    @classmethod
    def createVpnConnection(cls, apiclient, s2scustomergatewayid, s2svpngatewayid, passive=False):
        """Create VPN Connection """
        cmd = createVpnConnection.createVpnConnectionCmd()
        cmd.s2scustomergatewayid = s2scustomergatewayid
        cmd.s2svpngatewayid = s2svpngatewayid
        if passive:
            cmd.passive = passive
        return (apiclient.createVpnGateway(cmd).__dict__)

    @classmethod
    def resetVpnConnection(cls, apiclient, id):
        """Reset VPN Connection """
        cmd = resetVpnConnection.resetVpnConnectionCmd()
        cmd.id = id
        return (apiclient.resetVpnConnection(cmd).__dict__)

    @classmethod
    def deleteVpnConnection(cls, apiclient, id):
        """Delete VPN Connection """
        cmd = deleteVpnConnection.deleteVpnConnectionCmd()
        cmd.id = id
        return (apiclient.deleteVpnConnection(cmd).__dict__)

    @classmethod
    def listVpnGateway(cls, apiclient, **kwargs):
        """List all VPN Gateways matching criteria"""
        cmd = listVpnGateways.listVpnGatewaysCmd()
        [setattr(cmd, k, v) for k, v in list(kwargs.items())]
        return (apiclient.listVpnGateways(cmd))

    @classmethod
    def listVpnConnection(cls, apiclient, **kwargs):
        """List all VPN Connections matching criteria"""
        cmd = listVpnConnections.listVpnConnectionsCmd()
        [setattr(cmd, k, v) for k, v in list(kwargs.items())]
        return (apiclient.listVpnConnections(cmd))

    def delete(self, apiclient):
        """Delete remote VPN access"""

        cmd = deleteRemoteAccessVpn.deleteRemoteAccessVpnCmd()
        cmd.publicipid = self.publicipid
        apiclient.deleteRemoteAccessVpn(cmd)

    @classmethod
    def list(cls, apiclient, **kwargs):
        """List all VPN matching criteria"""

        cmd = listRemoteAccessVpns.listRemoteAccessVpnsCmd()
        [setattr(cmd, k, v) for k, v in list(kwargs.items())]
        if 'account' in list(kwargs.keys()) and 'domainid' in list(kwargs.keys()):
            cmd.listall = True
        return (apiclient.listRemoteAccessVpns(cmd))


class VpnUser:
    """Manage VPN user"""

    def __init__(self, items):
        self.__dict__.update(items)

    @classmethod
    def create(cls, apiclient, username, password, account=None, domainid=None,
               projectid=None, rand_name=True):
        """Create VPN user"""
        cmd = addVpnUser.addVpnUserCmd()
        cmd.username = "-".join([username,
                                 random_gen()]) if rand_name else username
        cmd.password = password

        if account:
            cmd.account = account
        if domainid:
            cmd.domainid = domainid
        if projectid:
            cmd.projectid = projectid
        return VpnUser(apiclient.addVpnUser(cmd).__dict__)

    def delete(self, apiclient, projectid=None):
        """Remove VPN user"""

        cmd = removeVpnUser.removeVpnUserCmd()
        cmd.username = self.username
        if projectid:
            cmd.projectid = projectid
        else:
            cmd.account = self.account
            cmd.domainid = self.domainid
        apiclient.removeVpnUser(cmd)

    @classmethod
    def list(cls, apiclient, **kwargs):
        """List all VPN Users matching criteria"""

        cmd = listVpnUsers.listVpnUsersCmd()
        [setattr(cmd, k, v) for k, v in list(kwargs.items())]
        if 'account' in list(kwargs.keys()) and 'domainid' in list(kwargs.keys()):
            cmd.listall = True
        return (apiclient.listVpnUsers(cmd))


class Zone:
    """Manage Zone"""

    def __init__(self, items):
        self.__dict__.update(items)

    @classmethod
    def create(cls, apiclient, services, domainid=None):
        """Create zone"""
        cmd = createZone.createZoneCmd()
        cmd.dns1 = services["dns1"]
        cmd.internaldns1 = services["internaldns1"]
        cmd.name = services["name"]
        cmd.networktype = services["networktype"]

        if "dns2" in services:
            cmd.dns2 = services["dns2"]
        if "internaldns2" in services:
            cmd.internaldns2 = services["internaldns2"]
        if domainid:
            cmd.domainid = domainid
        if "securitygroupenabled" in services:
            cmd.securitygroupenabled = services["securitygroupenabled"]

        return Zone(apiclient.createZone(cmd).__dict__)

    def delete(self, apiclient):
        """Delete Zone"""

        cmd = deleteZone.deleteZoneCmd()
        cmd.id = self.id
        apiclient.deleteZone(cmd)

    def update(self, apiclient, **kwargs):
        """Update the zone"""

        cmd = updateZone.updateZoneCmd()
        cmd.id = self.id
        [setattr(cmd, k, v) for k, v in list(kwargs.items())]
        return apiclient.updateZone(cmd)

    @classmethod
    def list(cls, apiclient, **kwargs):
        """List all Zones matching criteria"""

        cmd = listZones.listZonesCmd()
        [setattr(cmd, k, v) for k, v in list(kwargs.items())]
        if 'account' in list(kwargs.keys()) and 'domainid' in list(kwargs.keys()):
            cmd.listall = True
        return (apiclient.listZones(cmd))


class Pod:
    """Manage Pod"""

    def __init__(self, items):
        self.__dict__.update(items)

    @classmethod
    def create(cls, apiclient, services):
        """Create Pod"""
        cmd = createPod.createPodCmd()
        cmd.gateway = services["gateway"]
        cmd.netmask = services["netmask"]
        cmd.name = services["name"]
        cmd.startip = services["startip"]
        cmd.endip = services["endip"]
        cmd.zoneid = services["zoneid"]

        return Pod(apiclient.createPod(cmd).__dict__)

    def delete(self, apiclient):
        """Delete Pod"""

        cmd = deletePod.deletePodCmd()
        cmd.id = self.id
        apiclient.deletePod(cmd)

    @classmethod
    def list(cls, apiclient, **kwargs):
        "Returns a default pod for specified zone"

        cmd = listPods.listPodsCmd()
        [setattr(cmd, k, v) for k, v in list(kwargs.items())]
        if 'account' in list(kwargs.keys()) and 'domainid' in list(kwargs.keys()):
            cmd.listall = True
        return apiclient.listPods(cmd)

    @classmethod
    def update(self, apiclient, **kwargs):
        """Update the pod"""

        cmd = updatePod.updatePodCmd()
        [setattr(cmd, k, v) for k, v in list(kwargs.items())]
        return apiclient.updatePod(cmd)


class PublicIpRange:
    """Manage VlanIpRange"""

    def __init__(self, items):
        self.__dict__.update(items)

    @classmethod
    def create(cls, apiclient, services, account=None, domainid=None, forsystemvms=None):
        """Create VlanIpRange"""

        cmd = createVlanIpRange.createVlanIpRangeCmd()
        cmd.gateway = services["gateway"]
        cmd.netmask = services["netmask"]
        cmd.forvirtualnetwork = services["forvirtualnetwork"]
        cmd.startip = services["startip"]
        cmd.endip = services["endip"]
        cmd.zoneid = services["zoneid"]
        if "podid" in services:
            cmd.podid = services["podid"]
        cmd.vlan = services["vlan"]

        if account:
            cmd.account = account
        if domainid:
            cmd.domainid = domainid
        if forsystemvms:
            cmd.forsystemvms = forsystemvms

        return PublicIpRange(apiclient.createVlanIpRange(cmd).__dict__)

    def delete(self, apiclient):
        """Delete VlanIpRange"""

        cmd = deleteVlanIpRange.deleteVlanIpRangeCmd()
        cmd.id = self.vlan.id
        apiclient.deleteVlanIpRange(cmd)

    @classmethod
    def list(cls, apiclient, **kwargs):
        """Lists all VLAN IP ranges."""

        cmd = listVlanIpRanges.listVlanIpRangesCmd()
        [setattr(cmd, k, v) for k, v in list(kwargs.items())]
        if 'account' in list(kwargs.keys()) and 'domainid' in list(kwargs.keys()):
            cmd.listall = True
        return (apiclient.listVlanIpRanges(cmd))

    @classmethod
    def dedicate(
            cls, apiclient, id, account=None, domainid=None, projectid=None):
        """Dedicate VLAN IP range"""

        cmd = dedicatePublicIpRange.dedicatePublicIpRangeCmd()
        cmd.id = id
        cmd.account = account
        cmd.domainid = domainid
        cmd.projectid = projectid
        return PublicIpRange(apiclient.dedicatePublicIpRange(cmd).__dict__)

    def release(self, apiclient):
        """Release VLAN IP range"""

        cmd = releasePublicIpRange.releasePublicIpRangeCmd()
        cmd.id = self.vlan.id
        return apiclient.releasePublicIpRange(cmd)


class PortablePublicIpRange:
    """Manage portable public Ip Range"""

    def __init__(self, items):
        self.__dict__.update(items)

    @classmethod
    def create(cls, apiclient, services):
        """Create portable public Ip Range"""

        cmd = createPortableIpRange.createPortableIpRangeCmd()
        cmd.gateway = services["gateway"]
        cmd.netmask = services["netmask"]
        cmd.startip = services["startip"]
        cmd.endip = services["endip"]
        cmd.regionid = services["regionid"]

        if "vlan" in services:
            cmd.vlan = services["vlan"]

        return PortablePublicIpRange(
            apiclient.createPortableIpRange(cmd).__dict__)

    def delete(self, apiclient):
        """Delete portable IpRange"""

        cmd = deletePortableIpRange.deletePortableIpRangeCmd()
        cmd.id = self.id
        apiclient.deletePortableIpRange(cmd)

    @classmethod
    def list(cls, apiclient, **kwargs):
        """Lists all portable public IP ranges."""

        cmd = listPortableIpRanges.listPortableIpRangesCmd()
        [setattr(cmd, k, v) for k, v in list(kwargs.items())]
        if 'account' in list(kwargs.keys()) and 'domainid' in list(kwargs.keys()):
            cmd.listall = True
        return (apiclient.listPortableIpRanges(cmd))


class SecondaryStagingStore:
    """Manage Staging Store"""

    def __init__(self, items):
        self.__dict__.update(items)

    @classmethod
    def create(cls, apiclient, url, provider, services=None):
        """Create Staging Storage"""
        cmd = createSecondaryStagingStore.createSecondaryStagingStoreCmd()
        cmd.url = url
        cmd.provider = provider
        if services:
            if "zoneid" in services:
                cmd.zoneid = services["zoneid"]
            if "details" in services:
                cmd.details = services["details"]
            if "scope" in services:
                cmd.scope = services["scope"]

        return SecondaryStagingStore(apiclient.createSecondaryStagingStore(cmd).__dict__)

    def delete(self, apiclient):
        """Delete Staging Storage"""
        cmd = deleteSecondaryStagingStore.deleteSecondaryStagingStoreCmd()
        cmd.id = self.id
        apiclient.deleteSecondaryStagingStore(cmd)

    @classmethod
    def list(cls, apiclient, **kwargs):
        cmd = listSecondaryStagingStores.listSecondaryStagingStoresCmd()
        [setattr(cmd, k, v) for k, v in list(kwargs.items())]
        if 'account' in list(kwargs.keys()) and 'domainid' in list(kwargs.keys()):
            cmd.listall = True
        return (apiclient.listSecondaryStagingStores(cmd))


class ImageStore:
    """Manage image stores"""

    def __init__(self, items):
        self.__dict__.update(items)

    @classmethod
    def create(cls, apiclient, url, provider, services=None):
        """Add Image Store"""
        cmd = addImageStore.addImageStoreCmd()
        cmd.url = url
        cmd.provider = provider
        if services:
            if "zoneid" in services:
                cmd.zoneid = services["zoneid"]
            if "details" in services:
                cmd.details = services["details"]
            if "scope" in services:
                cmd.scope = services["scope"]

        return ImageStore(apiclient.addImageStore(cmd).__dict__)

    def delete(self, apiclient):
        """Delete Image Store"""
        cmd = deleteImageStore.deleteImageStoreCmd()
        cmd.id = self.id
        apiclient.deleteImageStore(cmd)

    @classmethod
    def list(cls, apiclient, **kwargs):
        cmd = listImageStores.listImageStoresCmd()
        [setattr(cmd, k, v) for k, v in list(kwargs.items())]
        if 'account' in list(kwargs.keys()) and 'domainid' in list(kwargs.keys()):
            cmd.listall = True
        return (apiclient.listImageStores(cmd))


class PhysicalNetwork:
    """Manage physical network storage"""

    def __init__(self, items):
        self.__dict__.update(items)

    @classmethod
    def create(cls, apiclient, services, zoneid, domainid=None):
        """Create physical network"""
        cmd = createPhysicalNetwork.createPhysicalNetworkCmd()

        cmd.name = services["name"]
        cmd.zoneid = zoneid
        if domainid:
            cmd.domainid = domainid
        return PhysicalNetwork(apiclient.createPhysicalNetwork(cmd).__dict__)

    def delete(self, apiclient):
        """Delete Physical Network"""

        cmd = deletePhysicalNetwork.deletePhysicalNetworkCmd()
        cmd.id = self.id
        apiclient.deletePhysicalNetwork(cmd)

    def update(self, apiclient, **kwargs):
        """Update Physical network state"""

        cmd = updatePhysicalNetwork.updatePhysicalNetworkCmd()
        cmd.id = self.id
        [setattr(cmd, k, v) for k, v in list(kwargs.items())]
        return apiclient.updatePhysicalNetwork(cmd)

    def addTrafficType(self, apiclient, type):
        """Add Traffic type to Physical network"""

        cmd = addTrafficType.addTrafficTypeCmd()
        cmd.physicalnetworkid = self.id
        cmd.traffictype = type
        return apiclient.addTrafficType(cmd)

    @classmethod
    def dedicate(cls, apiclient, vlanrange, physicalnetworkid,
                 account=None, domainid=None, projectid=None):
        """Dedicate guest vlan range"""

        cmd = dedicateGuestVlanRange.dedicateGuestVlanRangeCmd()
        cmd.vlanrange = vlanrange
        cmd.physicalnetworkid = physicalnetworkid
        cmd.account = account
        cmd.domainid = domainid
        cmd.projectid = projectid
        return PhysicalNetwork(apiclient.dedicateGuestVlanRange(cmd).__dict__)

    def release(self, apiclient):
        """Release guest vlan range"""

        cmd = releaseDedicatedGuestVlanRange. \
            releaseDedicatedGuestVlanRangeCmd()
        cmd.id = self.id
        return apiclient.releaseDedicatedGuestVlanRange(cmd)

    @classmethod
    def listDedicated(cls, apiclient, **kwargs):
        """Lists all dedicated guest vlan ranges"""

        cmd = listDedicatedGuestVlanRanges.listDedicatedGuestVlanRangesCmd()
        [setattr(cmd, k, v) for k, v in list(kwargs.items())]
        if 'account' in list(kwargs.keys()) and 'domainid' in list(kwargs.keys()):
            cmd.listall = True
        return apiclient.listDedicatedGuestVlanRanges(cmd)

    @classmethod
    def list(cls, apiclient, **kwargs):
        """Lists all physical networks"""

        cmd = listPhysicalNetworks.listPhysicalNetworksCmd()
        [setattr(cmd, k, v) for k, v in list(kwargs.items())]
        if 'account' in list(kwargs.keys()) and 'domainid' in list(kwargs.keys()):
            cmd.listall = True
        return [PhysicalNetwork(
            pn.__dict__) for pn in apiclient.listPhysicalNetworks(cmd)]


class SecurityGroup:
    """Manage Security Groups"""

    def __init__(self, items):
        self.__dict__.update(items)

    @classmethod
    def create(cls, apiclient, services, account=None, domainid=None,
               description=None, projectid=None):
        """Create security group"""
        cmd = createSecurityGroup.createSecurityGroupCmd()

        cmd.name = "-".join([services["name"], random_gen()])
        if account:
            cmd.account = account
        if domainid:
            cmd.domainid = domainid
        if description:
            cmd.description = description
        if projectid:
            cmd.projectid = projectid

        return SecurityGroup(apiclient.createSecurityGroup(cmd).__dict__)

    def delete(self, apiclient):
        """Delete Security Group"""

        cmd = deleteSecurityGroup.deleteSecurityGroupCmd()
        cmd.id = self.id
        apiclient.deleteSecurityGroup(cmd)

    def authorize(self, apiclient, services,
                  account=None, domainid=None, projectid=None):
        """Authorize Ingress Rule"""

        cmd = authorizeSecurityGroupIngress.authorizeSecurityGroupIngressCmd()

        if domainid:
            cmd.domainid = domainid
        if account:
            cmd.account = account

        if projectid:
            cmd.projectid = projectid
        cmd.securitygroupid = self.id
        cmd.protocol = services["protocol"]

        if services["protocol"] == 'ICMP':
            cmd.icmptype = -1
            cmd.icmpcode = -1
        else:
            cmd.startport = services["startport"]
            cmd.endport = services["endport"]

        cmd.cidrlist = services["cidrlist"]
        return (apiclient.authorizeSecurityGroupIngress(cmd).__dict__)

    def revoke(self, apiclient, id):
        """Revoke ingress rule"""

        cmd = revokeSecurityGroupIngress.revokeSecurityGroupIngressCmd()
        cmd.id = id
        return apiclient.revokeSecurityGroupIngress(cmd)

    def authorizeEgress(self, apiclient, services, account=None, domainid=None,
                        projectid=None, user_secgrp_list={}):
        """Authorize Egress Rule"""

        cmd = authorizeSecurityGroupEgress.authorizeSecurityGroupEgressCmd()

        if domainid:
            cmd.domainid = domainid
        if account:
            cmd.account = account

        if projectid:
            cmd.projectid = projectid
        cmd.securitygroupid = self.id
        cmd.protocol = services["protocol"]

        if services["protocol"] == 'ICMP':
            cmd.icmptype = -1
            cmd.icmpcode = -1
        else:
            cmd.startport = services["startport"]
            cmd.endport = services["endport"]

        cmd.cidrlist = services["cidrlist"]

        cmd.usersecuritygrouplist = []
        for account, group in list(user_secgrp_list.items()):
            cmd.usersecuritygrouplist.append({
                'account': account,
                'group': group
            })

        return (apiclient.authorizeSecurityGroupEgress(cmd).__dict__)

    def revokeEgress(self, apiclient, id):
        """Revoke Egress rule"""

        cmd = revokeSecurityGroupEgress.revokeSecurityGroupEgressCmd()
        cmd.id = id
        return apiclient.revokeSecurityGroupEgress(cmd)

    @classmethod
    def list(cls, apiclient, **kwargs):
        """Lists all security groups."""

        cmd = listSecurityGroups.listSecurityGroupsCmd()
        [setattr(cmd, k, v) for k, v in list(kwargs.items())]
        if 'account' in list(kwargs.keys()) and 'domainid' in list(kwargs.keys()):
            cmd.listall = True
        return (apiclient.listSecurityGroups(cmd))


class VpnCustomerGateway:
    """Manage VPN Customer Gateway"""

    def __init__(self, items):
        self.__dict__.update(items)

    @classmethod
    def create(cls, apiclient, services, name, gateway, cidrlist,
               account=None, domainid=None, projectid=None):
        """Create VPN Customer Gateway"""
        cmd = createVpnCustomerGateway.createVpnCustomerGatewayCmd()
        cmd.name = name
        cmd.gateway = gateway
        cmd.cidrlist = cidrlist
        if "ipsecpsk" in services:
            cmd.ipsecpsk = services["ipsecpsk"]
        if "ikepolicy" in services:
            cmd.ikepolicy = services["ikepolicy"]
        if "ikelifetime" in services:
            cmd.ikelifetime = services["ikelifetime"]
        if "esppolicy" in services:
            cmd.esppolicy = services["esppolicy"]
        if "esplifetime" in services:
            cmd.esplifetime = services["esplifetime"]
        if "dpd" in services:
            cmd.dpd = services["dpd"]
        if "forceencap" in services:
            cmd.forceencap = services["forceencap"]
        if account:
            cmd.account = account
        if domainid:
            cmd.domainid = domainid
        if projectid:
            cmd.projectid = projectid

        return VpnCustomerGateway(
            apiclient.createVpnCustomerGateway(cmd).__dict__)

    def update(self, apiclient, services, name, gateway, cidrlist):
        """Updates VPN Customer Gateway"""

        cmd = updateVpnCustomerGateway.updateVpnCustomerGatewayCmd()
        cmd.id = self.id
        cmd.name = name
        cmd.gateway = gateway
        cmd.cidrlist = cidrlist
        if "ipsecpsk" in services:
            cmd.ipsecpsk = services["ipsecpsk"]
        if "ikepolicy" in services:
            cmd.ikepolicy = services["ikepolicy"]
        if "ikelifetime" in services:
            cmd.ikelifetime = services["ikelifetime"]
        if "esppolicy" in services:
            cmd.esppolicy = services["esppolicy"]
        if "esplifetime" in services:
            cmd.esplifetime = services["esplifetime"]
        if "dpd" in services:
            cmd.dpd = services["dpd"]
        if "forceencap" in services:
            cmd.forceencap = services["forceencap"]
        return (apiclient.updateVpnCustomerGateway(cmd))

    def delete(self, apiclient):
        """Delete VPN Customer Gateway"""

        cmd = deleteVpnCustomerGateway.deleteVpnCustomerGatewayCmd()
        cmd.id = self.id
        apiclient.deleteVpnCustomerGateway(cmd)

    @classmethod
    def list(cls, apiclient, **kwargs):
        """List all VPN customer Gateway"""

        cmd = listVpnCustomerGateways.listVpnCustomerGatewaysCmd()
        [setattr(cmd, k, v) for k, v in list(kwargs.items())]
        if 'account' in list(kwargs.keys()) and 'domainid' in list(kwargs.keys()):
            cmd.listall = True
        return (apiclient.listVpnCustomerGateways(cmd))


class Project:
    """Manage Project life cycle"""

    def __init__(self, items):
        self.__dict__.update(items)

    @classmethod
    def create(cls, apiclient, services, account=None, domainid=None, userid=None, accountid=None):
        """Create project"""

        cmd = createProject.createProjectCmd()
        cmd.displaytext = services["displaytext"]
        cmd.name = "-".join([services["name"], random_gen()])
        if account:
            cmd.account = account
        if domainid:
            cmd.domainid = domainid
        if userid:
            cmd.userid = userid
        if accountid:
            cmd.accountid = accountid
        return Project(apiclient.createProject(cmd).__dict__)

    def delete(self, apiclient):
        """Delete Project"""

        cmd = deleteProject.deleteProjectCmd()
        cmd.id = self.id
        apiclient.deleteProject(cmd)

    def update(self, apiclient, **kwargs):
        """Updates the project"""

        cmd = updateProject.updateProjectCmd()
        cmd.id = self.id
        [setattr(cmd, k, v) for k, v in list(kwargs.items())]
        return apiclient.updateProject(cmd)

    def activate(self, apiclient):
        """Activates the suspended project"""

        cmd = activateProject.activateProjectCmd()
        cmd.id = self.id
        return apiclient.activateProject(cmd)

    def suspend(self, apiclient):
        """Suspend the active project"""

        cmd = suspendProject.suspendProjectCmd()
        cmd.id = self.id
        return apiclient.suspendProject(cmd)

    def addAccount(self, apiclient, account=None, email=None, projectroleid=None, roletype=None):
        """Add account to project"""

        cmd = addAccountToProject.addAccountToProjectCmd()
        cmd.projectid = self.id
        if account:
            cmd.account = account
        if email:
            cmd.email = email
        if projectroleid:
            cmd.projectroleid = projectroleid
        if roletype:
            cmd.roletype = roletype
        return apiclient.addAccountToProject(cmd)

    def deleteAccount(self, apiclient, account):
        """Delete account from project"""

        cmd = deleteAccountFromProject.deleteAccountFromProjectCmd()
        cmd.projectid = self.id
        cmd.account = account
        return apiclient.deleteAccountFromProject(cmd)

    def addUser(self, apiclient, username=None, email=None, projectroleid=None, roletype=None):
        """Add user to project"""

        cmd = addUserToProject.addUserToProjectCmd()
        cmd.projectid = self.id
        if username:
            cmd.username = username
        if email:
            cmd.email = email
        if projectroleid:
            cmd.projectroleid = projectroleid
        if roletype:
            cmd.roletype = roletype
        return apiclient.addUserToProject(cmd)

    def deleteUser(self, apiclient, userid):
        """Delete user from project"""

        cmd = deleteAccountFromProject.deleteAccountFromProjectCmd()
        cmd.projectid = self.id
        cmd.userid = userid
        return apiclient.deleteUserFromProject(cmd)

    @classmethod
    def listAccounts(cls, apiclient, **kwargs):
        """Lists all accounts associated with projects."""

        cmd = listProjectAccounts.listProjectAccountsCmd()
        [setattr(cmd, k, v) for k, v in list(kwargs.items())]
        if 'account' in list(kwargs.keys()) and 'domainid' in list(kwargs.keys()):
            cmd.listall = True
        return (apiclient.listProjectAccounts(cmd))

    @classmethod
    def list(cls, apiclient, **kwargs):
        """Lists all projects."""

        cmd = listProjects.listProjectsCmd()
        [setattr(cmd, k, v) for k, v in list(kwargs.items())]
        if 'account' in list(kwargs.keys()) and 'domainid' in list(kwargs.keys()):
            cmd.listall = True
        return (apiclient.listProjects(cmd))


class ProjectInvitation:
    """Manage project invitations"""

    def __init__(self, items):
        self.__dict__.update(items)

    @classmethod
    def update(cls, apiclient, projectid, accept, account=None, token=None, userid=None):
        """Updates the project invitation for that account"""

        cmd = updateProjectInvitation.updateProjectInvitationCmd()
        cmd.projectid = projectid
        cmd.accept = accept
        if account:
            cmd.account = account
        if userid:
            cmd.userid = userid
        if token:
            cmd.token = token

        return (apiclient.updateProjectInvitation(cmd).__dict__)

    def delete(self, apiclient, id):
        """Deletes the project invitation"""

        cmd = deleteProjectInvitation.deleteProjectInvitationCmd()
        cmd.id = id
        return apiclient.deleteProjectInvitation(cmd)

    @classmethod
    def list(cls, apiclient, **kwargs):
        """Lists project invitations"""

        cmd = listProjectInvitations.listProjectInvitationsCmd()
        [setattr(cmd, k, v) for k, v in list(kwargs.items())]
        if 'account' in list(kwargs.keys()) and 'domainid' in list(kwargs.keys()):
            cmd.listall = True
        return (apiclient.listProjectInvitations(cmd))


class Configurations:
    """Manage Configuration"""

    @classmethod
    def update(cls, apiclient, name, value=None, zoneid=None, clusterid=None, storageid=None, domainid=None, accountid=None):
        """Updates the specified configuration"""

        cmd = updateConfiguration.updateConfigurationCmd()
        cmd.name = name
        cmd.value = value

        if zoneid:
            cmd.zoneid = zoneid
        if clusterid:
            cmd.clusterid = clusterid
        if storageid:
            cmd.storageid = storageid
        if domainid:
            cmd.domainid = domainid
        if accountid:
            cmd.accountid = accountid
        apiclient.updateConfiguration(cmd)

    @classmethod
    def list(cls, apiclient, **kwargs):
        """Lists configurations"""

        cmd = listConfigurations.listConfigurationsCmd()
        [setattr(cmd, k, v) for k, v in list(kwargs.items())]
        if 'account' in list(kwargs.keys()) and 'domainid' in list(kwargs.keys()):
            cmd.listall = True
        return (apiclient.listConfigurations(cmd))

    @classmethod
    def listCapabilities(cls, apiclient, **kwargs):
        """Lists capabilities"""
        cmd = listCapabilities.listCapabilitiesCmd()
        [setattr(cmd, k, v) for k, v in list(kwargs.items())]
        return (apiclient.listCapabilities(cmd))


class NetScaler:
    """Manage external netscaler device"""

    def __init__(self, items):
        self.__dict__.update(items)

    @classmethod
    def add(cls, apiclient, services, physicalnetworkid,
            username=None, password=None):
        """Add external netscaler device to cloudstack"""

        cmd = addNetscalerLoadBalancer.addNetscalerLoadBalancerCmd()
        cmd.physicalnetworkid = physicalnetworkid
        if username:
            cmd.username = username
        else:
            cmd.username = services["username"]

        if password:
            cmd.password = password
        else:
            cmd.password = services["password"]

        cmd.networkdevicetype = services["networkdevicetype"]

        # Generate the URL
        url = 'https://' + str(services["ipaddress"]) + '?'
        url = url + 'publicinterface=' + str(services["publicinterface"]) + '&'
        url = url + 'privateinterface=' + \
              str(services["privateinterface"]) + '&'
        url = url + 'numretries=' + str(services["numretries"]) + '&'

        if "lbdevicecapacity" in services:
            url = url + 'lbdevicecapacity=' + \
                  str(services["lbdevicecapacity"]) + '&'

        url = url + 'lbdevicededicated=' + str(services["lbdevicededicated"])

        cmd.url = url
        return NetScaler(apiclient.addNetscalerLoadBalancer(cmd).__dict__)

    def delete(self, apiclient):
        """Deletes a netscaler device from CloudStack"""

        cmd = deleteNetscalerLoadBalancer.deleteNetscalerLoadBalancerCmd()
        cmd.lbdeviceid = self.lbdeviceid
        apiclient.deleteNetscalerLoadBalancer(cmd)
        return

    def configure(self, apiclient, **kwargs):
        """List already registered netscaler devices"""

        cmd = configureNetscalerLoadBalancer. \
            configureNetscalerLoadBalancerCmd()
        cmd.lbdeviceid = self.lbdeviceid
        [setattr(cmd, k, v) for k, v in list(kwargs.items())]
        return (apiclient.configureNetscalerLoadBalancer(cmd))

    @classmethod
    def list(cls, apiclient, **kwargs):
        """List already registered netscaler devices"""

        cmd = listNetscalerLoadBalancers.listNetscalerLoadBalancersCmd()
        [setattr(cmd, k, v) for k, v in list(kwargs.items())]
        if 'account' in list(kwargs.keys()) and 'domainid' in list(kwargs.keys()):
            cmd.listall = True
        return (apiclient.listNetscalerLoadBalancers(cmd))


class NiciraNvp:

    def __init__(self, items):
        self.__dict__.update(items)

    @classmethod
    def add(cls, apiclient, services, physicalnetworkid,
            hostname=None, username=None, password=None, transportzoneuuid=None, l2gatewayserviceuuid=None):
        cmd = addNiciraNvpDevice.addNiciraNvpDeviceCmd()
        cmd.physicalnetworkid = physicalnetworkid
        if hostname:
            cmd.hostname = hostname
        else:
            cmd.hostname = services['hostname']

        if username:
            cmd.username = username
        else:
            cmd.username = services['username']

        if password:
            cmd.password = password
        else:
            cmd.password = services['password']

        if transportzoneuuid:
            cmd.transportzoneuuid = transportzoneuuid
        else:
            cmd.transportzoneuuid = services['transportZoneUuid']

        if l2gatewayserviceuuid:
            cmd.l2gatewayserviceuuid = l2gatewayserviceuuid
        elif services and 'l2gatewayserviceuuid' in services:
            cmd.l2gatewayserviceuuid = services['l2gatewayserviceuuid']

        return NiciraNvp(apiclient.addNiciraNvpDevice(cmd).__dict__)

    def delete(self, apiclient):
        cmd = deleteNiciraNvpDevice.deleteNiciraNvpDeviceCmd()
        cmd.nvpdeviceid = self.nvpdeviceid
        apiclient.deleteNiciraNvpDevice(cmd)
        return

    @classmethod
    def list(cls, apiclient, **kwargs):
        cmd = listNiciraNvpDevices.listNiciraNvpDevicesCmd()
        [setattr(cmd, k, v) for k, v in list(kwargs.items())]
        if 'account' in list(kwargs.keys()) and 'domainid' in list(kwargs.keys()):
            cmd.listall = True
        return (apiclient.listNiciraNvpDevices(cmd))


class NetworkServiceProvider:
    """Manage network serivce providers for CloudStack"""

    def __init__(self, items):
        self.__dict__.update(items)

    @classmethod
    def add(cls, apiclient, name, physicalnetworkid, servicelist):
        """Adds network service provider"""

        cmd = addNetworkServiceProvider.addNetworkServiceProviderCmd()
        cmd.name = name
        cmd.physicalnetworkid = physicalnetworkid
        cmd.servicelist = servicelist
        return NetworkServiceProvider(
            apiclient.addNetworkServiceProvider(cmd).__dict__)

    def delete(self, apiclient):
        """Deletes network service provider"""

        cmd = deleteNetworkServiceProvider.deleteNetworkServiceProviderCmd()
        cmd.id = self.id
        return apiclient.deleteNetworkServiceProvider(cmd)

    def update(self, apiclient, **kwargs):
        """Updates network service provider"""

        cmd = updateNetworkServiceProvider.updateNetworkServiceProviderCmd()
        cmd.id = self.id
        [setattr(cmd, k, v) for k, v in list(kwargs.items())]
        return apiclient.updateNetworkServiceProvider(cmd)

    @classmethod
    def update(cls, apiclient, id, **kwargs):
        """Updates network service provider"""

        cmd = updateNetworkServiceProvider.updateNetworkServiceProviderCmd()
        cmd.id = id
        [setattr(cmd, k, v) for k, v in list(kwargs.items())]
        return apiclient.updateNetworkServiceProvider(cmd)

    @classmethod
    def list(cls, apiclient, **kwargs):
        """List network service providers"""

        cmd = listNetworkServiceProviders.listNetworkServiceProvidersCmd()
        [setattr(cmd, k, v) for k, v in list(kwargs.items())]
        if 'account' in list(kwargs.keys()) and 'domainid' in list(kwargs.keys()):
            cmd.listall = True
        return (apiclient.listNetworkServiceProviders(cmd))


class Router:
    """Manage router life cycle"""

    def __init__(self, items):
        self.__dict__.update(items)

    @classmethod
    def start(cls, apiclient, id):
        """Starts the router"""
        cmd = startRouter.startRouterCmd()
        cmd.id = id
        return apiclient.startRouter(cmd)

    @classmethod
    def stop(cls, apiclient, id, forced=None):
        """Stops the router"""
        cmd = stopRouter.stopRouterCmd()
        cmd.id = id
        if forced:
            cmd.forced = forced
        return apiclient.stopRouter(cmd)

    @classmethod
    def reboot(cls, apiclient, id, forced=None):
        """Reboots the router"""
        cmd = rebootRouter.rebootRouterCmd()
        cmd.id = id
        if forced:
            cmd.forced = forced
        return apiclient.rebootRouter(cmd)

    @classmethod
    def destroy(cls, apiclient, id):
        """Destroy the router"""
        cmd = destroyRouter.destroyRouterCmd()
        cmd.id = id
        return apiclient.destroyRouter(cmd)

    @classmethod
    def change_service_offering(cls, apiclient, id, serviceofferingid):
        """Change service offering of the router"""
        cmd = changeServiceForRouter.changeServiceForRouterCmd()
        cmd.id = id
        cmd.serviceofferingid = serviceofferingid
        return apiclient.changeServiceForRouter(cmd)

    @classmethod
    def list(cls, apiclient, **kwargs):
        """List routers"""

        cmd = listRouters.listRoutersCmd()
        [setattr(cmd, k, v) for k, v in list(kwargs.items())]
        if 'account' in list(kwargs.keys()) and 'domainid' in list(kwargs.keys()):
            cmd.listall = True
        return (apiclient.listRouters(cmd))


class Tag:
    """Manage tags"""

    def __init__(self, items):
        self.__dict__.update(items)

    @classmethod
    def create(cls, apiclient, resourceIds, resourceType, tags):
        """Create tags"""

        cmd = createTags.createTagsCmd()
        cmd.resourceIds = resourceIds
        cmd.resourcetype = resourceType
        cmd.tags = []
        for key, value in list(tags.items()):
            cmd.tags.append({
                'key': key,
                'value': value
            })
        return Tag(apiclient.createTags(cmd).__dict__)

    @classmethod
    def delete(cls, apiclient, resourceIds, resourceType, tags):
        """Delete tags"""

        cmd = deleteTags.deleteTagsCmd()
        cmd.resourceIds = resourceIds
        cmd.resourcetype = resourceType
        cmd.tags = []
        for key, value in list(tags.items()):
            cmd.tags.append({
                'key': key,
                'value': value
            })
        apiclient.deleteTags(cmd)

    @classmethod
    def list(cls, apiclient, **kwargs):
        """List all tags matching the criteria"""

        cmd = listTags.listTagsCmd()
        [setattr(cmd, k, v) for k, v in list(kwargs.items())]
        if 'account' in list(kwargs.keys()) and 'domainid' in list(kwargs.keys()):
            cmd.listall = True
        return (apiclient.listTags(cmd))


class VpcOffering:
    """Manage VPC offerings"""

    def __init__(self, items):
        self.__dict__.update(items)

    @classmethod
    def create(cls, apiclient, services):
        """Create vpc offering"""

        import logging

        cmd = createVPCOffering.createVPCOfferingCmd()
        cmd.name = "-".join([services["name"], random_gen()])
        cmd.displaytext = services["displaytext"]
        cmd.supportedServices = services["supportedservices"]
        if "serviceProviderList" in services:
            for service, provider in list(services["serviceProviderList"].items()):
                providers = provider
                if isinstance(provider, str):
                    providers = [provider]

                for provider_item in providers:
                    cmd.serviceproviderlist.append({
                        'service': service,
                        'provider': provider_item
                    })

        if "serviceCapabilityList" in services:
            cmd.servicecapabilitylist = []
            for service, capability in \
                    list(services["serviceCapabilityList"].items()):
                for ctype, value in list(capability.items()):
                    cmd.servicecapabilitylist.append({
                        'service': service,
                        'capabilitytype': ctype,
                        'capabilityvalue': value
                    })
        return VpcOffering(apiclient.createVPCOffering(cmd).__dict__)

    def update(self, apiclient, name=None, displaytext=None, state=None):
        """Updates existing VPC offering"""

        cmd = updateVPCOffering.updateVPCOfferingCmd()
        cmd.id = self.id
        if name:
            cmd.name = name
        if displaytext:
            cmd.displaytext = displaytext
        if state:
            cmd.state = state
        return apiclient.updateVPCOffering(cmd)

    @classmethod
    def list(cls, apiclient, **kwargs):
        """List the VPC offerings based on criteria specified"""

        cmd = listVPCOfferings.listVPCOfferingsCmd()
        [setattr(cmd, k, v) for k, v in list(kwargs.items())]
        if 'account' in list(kwargs.keys()) and 'domainid' in list(kwargs.keys()):
            cmd.listall = True
        return (apiclient.listVPCOfferings(cmd))

    def delete(self, apiclient):
        """Deletes existing VPC offering"""

        cmd = deleteVPCOffering.deleteVPCOfferingCmd()
        cmd.id = self.id
        return apiclient.deleteVPCOffering(cmd)


class VPC:
    """Manage Virtual Private Connection"""

    def __init__(self, items):
        self.__dict__.update(items)

    @classmethod
    def create(cls, apiclient, services, vpcofferingid,
               zoneid, networkDomain=None, account=None,
               domainid=None, **kwargs):
        """Creates the virtual private connection (VPC)"""

        cmd = createVPC.createVPCCmd()
        cmd.name = "-".join([services["name"], random_gen()])
        cmd.displaytext = "-".join([services["displaytext"], random_gen()])
        cmd.vpcofferingid = vpcofferingid
        cmd.zoneid = zoneid
        if "cidr" in services:
            cmd.cidr = services["cidr"]
        if account:
            cmd.account = account
        if domainid:
            cmd.domainid = domainid
        if networkDomain:
            cmd.networkDomain = networkDomain
        [setattr(cmd, k, v) for k, v in list(kwargs.items())]
        return VPC(apiclient.createVPC(cmd).__dict__)

    def update(self, apiclient, name=None, displaytext=None):
        """Updates VPC configurations"""

        cmd = updateVPC.updateVPCCmd()
        cmd.id = self.id
        if name:
            cmd.name = name
        if displaytext:
            cmd.displaytext = displaytext
        return (apiclient.updateVPC(cmd))

    def migrate(self, apiclient, vpc_offering_id, vpc_network_offering_ids, resume=False):
        cmd = migrateVPC.migrateVPCCmd()
        cmd.vpcid = self.id
        cmd.vpcofferingid = vpc_offering_id
        cmd.tiernetworkofferings = vpc_network_offering_ids
        cmd.resume = resume
        return (apiclient.migrateVPC(cmd))

    def delete(self, apiclient):
        """Delete VPC network"""

        cmd = deleteVPC.deleteVPCCmd()
        cmd.id = self.id
        return apiclient.deleteVPC(cmd)

    def restart(self, apiclient, cleanup=None, makeredundant=None):
        """Restarts the VPC connections"""

        cmd = restartVPC.restartVPCCmd()
        cmd.id = self.id
        if cleanup:
            cmd.cleanup = cleanup
        if makeredundant:
            cmd.makeredundant = makeredundant
        return apiclient.restartVPC(cmd)

    @classmethod
    def list(cls, apiclient, **kwargs):
        """List VPCs"""

        cmd = listVPCs.listVPCsCmd()
        [setattr(cmd, k, v) for k, v in list(kwargs.items())]
        if 'account' in list(kwargs.keys()) and 'domainid' in list(kwargs.keys()):
            cmd.listall = True
        return (apiclient.listVPCs(cmd))


class PrivateGateway:
    """Manage private gateway lifecycle"""

    def __init__(self, items):
        self.__dict__.update(items)

    @classmethod
    def create(cls, apiclient, gateway, ipaddress, netmask, vlan, vpcid,
               physicalnetworkid=None, aclid=None, bypassvlanoverlapcheck=None):
        """Create private gateway"""

        cmd = createPrivateGateway.createPrivateGatewayCmd()
        cmd.gateway = gateway
        cmd.ipaddress = ipaddress
        cmd.netmask = netmask
        cmd.vlan = vlan
        cmd.vpcid = vpcid
        if physicalnetworkid:
            cmd.physicalnetworkid = physicalnetworkid
        if aclid:
            cmd.aclid = aclid
        if bypassvlanoverlapcheck:
            cmd.bypassvlanoverlapcheck = bypassvlanoverlapcheck

        return PrivateGateway(apiclient.createPrivateGateway(cmd).__dict__)

    def delete(self, apiclient):
        """Delete private gateway"""

        cmd = deletePrivateGateway.deletePrivateGatewayCmd()
        cmd.id = self.id
        return apiclient.deletePrivateGateway(cmd)

    @classmethod
    def list(cls, apiclient, **kwargs):
        """List private gateways"""

        cmd = listPrivateGateways.listPrivateGatewaysCmd()
        [setattr(cmd, k, v) for k, v in list(kwargs.items())]
        if 'account' in list(kwargs.keys()) and 'domainid' in list(kwargs.keys()):
            cmd.listall = True
        return (apiclient.listPrivateGateways(cmd))


class AffinityGroup:
    def __init__(self, items):
        self.__dict__.update(items)

    @classmethod
    def create(cls, apiclient, aff_grp, account=None, domainid=None, projectid=None):
        cmd = createAffinityGroup.createAffinityGroupCmd()
        cmd.name = aff_grp['name']
        cmd.displayText = aff_grp['name']
        cmd.type = aff_grp['type']
        if account:
            cmd.account = account
        if domainid:
            cmd.domainid = domainid
        if projectid:
            cmd.projectid = projectid
        return AffinityGroup(apiclient.createAffinityGroup(cmd).__dict__)

    def update(self, apiclient):
        pass

    def delete(self, apiclient):
        cmd = deleteAffinityGroup.deleteAffinityGroupCmd()
        cmd.id = self.id
        return apiclient.deleteAffinityGroup(cmd)

    @classmethod
    def list(cls, apiclient, **kwargs):
        cmd = listAffinityGroups.listAffinityGroupsCmd()
        [setattr(cmd, k, v) for k, v in list(kwargs.items())]
        if 'account' in list(kwargs.keys()) and 'domainid' in list(kwargs.keys()):
            cmd.listall = True
        return apiclient.listAffinityGroups(cmd)


class StaticRoute:
    """Manage static route lifecycle"""

    def __init__(self, items):
        self.__dict__.update(items)

    @classmethod
    def create(cls, apiclient, cidr, gatewayid):
        """Create static route"""

        cmd = createStaticRoute.createStaticRouteCmd()
        cmd.cidr = cidr
        cmd.gatewayid = gatewayid
        return StaticRoute(apiclient.createStaticRoute(cmd).__dict__)

    def delete(self, apiclient):
        """Delete static route"""

        cmd = deleteStaticRoute.deleteStaticRouteCmd()
        cmd.id = self.id
        return apiclient.deleteStaticRoute(cmd)

    @classmethod
    def list(cls, apiclient, **kwargs):
        """List static route"""

        cmd = listStaticRoutes.listStaticRoutesCmd()
        [setattr(cmd, k, v) for k, v in list(kwargs.items())]
        if 'account' in list(kwargs.keys()) and 'domainid' in list(kwargs.keys()):
            cmd.listall = True
        return (apiclient.listStaticRoutes(cmd))


class VNMC:
    """Manage VNMC lifecycle"""

    def __init__(self, items):
        self.__dict__.update(items)

    def create(cls, apiclient, hostname, username, password,
               physicalnetworkid):
        """Registers VNMC appliance"""

        cmd = addCiscoVnmcResource.addCiscoVnmcResourceCmd()
        cmd.hostname = hostname
        cmd.username = username
        cmd.password = password
        cmd.physicalnetworkid = physicalnetworkid
        return VNMC(apiclient.addCiscoVnmcResource(cmd))

    def delete(self, apiclient):
        """Removes VNMC appliance"""

        cmd = deleteCiscoVnmcResource.deleteCiscoVnmcResourceCmd()
        cmd.resourceid = self.resourceid
        return apiclient.deleteCiscoVnmcResource(cmd)

    @classmethod
    def list(cls, apiclient, **kwargs):
        """List VNMC appliances"""

        cmd = listCiscoVnmcResources.listCiscoVnmcResourcesCmd()
        [setattr(cmd, k, v) for k, v in list(kwargs.items())]
        if 'account' in list(kwargs.keys()) and 'domainid' in list(kwargs.keys()):
            cmd.listall = True
        return (apiclient.listCiscoVnmcResources(cmd))


class SSHKeyPair:
    """Manage SSH Key pairs"""

    def __init__(self, items, services):
        self.__dict__.update(items)

    @classmethod
    def create(cls, apiclient, name=None, account=None,
               domainid=None, projectid=None):
        """Creates SSH keypair"""
        cmd = createSSHKeyPair.createSSHKeyPairCmd()
        cmd.name = name
        if account is not None:
            cmd.account = account
        if domainid is not None:
            cmd.domainid = domainid
        if projectid is not None:
            cmd.projectid = projectid
        return (apiclient.createSSHKeyPair(cmd))

    @classmethod
    def register(cls, apiclient, name, publickey):
        """Registers SSH keypair"""
        cmd = registerSSHKeyPair.registerSSHKeyPairCmd()
        cmd.name = name
        cmd.publickey = publickey
        return (apiclient.registerSSHKeyPair(cmd))

    def delete(self, apiclient):
        """Delete SSH key pair"""
        cmd = deleteSSHKeyPair.deleteSSHKeyPairCmd()
        cmd.name = self.name
        apiclient.deleteSSHKeyPair(cmd)

    @classmethod
    def list(cls, apiclient, **kwargs):
        """List all SSH key pairs"""
        cmd = listSSHKeyPairs.listSSHKeyPairsCmd()
        [setattr(cmd, k, v) for k, v in list(kwargs.items())]
        if 'account' in list(kwargs.keys()) and 'domainid' in list(kwargs.keys()):
            cmd.listall = True
        return (apiclient.listSSHKeyPairs(cmd))


class Capacities:
    """Manage Capacities"""

    @classmethod
    def list(cls, apiclient, **kwargs):
        """Lists capacities"""

        cmd = listCapacity.listCapacityCmd()
        [setattr(cmd, k, v) for k, v in list(kwargs.items())]
        if 'account' in list(kwargs.keys()) and 'domainid' in list(kwargs.keys()):
            cmd.listall = True
        return (apiclient.listCapacity(cmd))


class Alert:
    """Manage alerts"""

    @classmethod
    def list(cls, apiclient, **kwargs):
        """Lists alerts"""

        cmd = listAlerts.listAlertsCmd()
        [setattr(cmd, k, v) for k, v in list(kwargs.items())]
        if 'account' in list(kwargs.keys()) and 'domainid' in list(kwargs.keys()):
            cmd.listall = True
        return (apiclient.listAlerts(cmd))


class InstanceGroup:
    """Manage VM instance groups"""

    def __init__(self, items):
        self.__dict__.update(items)

    @classmethod
    def create(cls, apiclient, name=None, account=None, domainid=None,
               projectid=None, networkid=None, rand_name=True):
        """Creates instance groups"""

        cmd = createInstanceGroup.createInstanceGroupCmd()
        cmd.name = "-".join([name, random_gen()]) if rand_name else name
        if account is not None:
            cmd.account = account
        if domainid is not None:
            cmd.domainid = domainid
        if projectid is not None:
            cmd.projectid = projectid
        if networkid is not None:
            cmd.networkid = networkid
        return InstanceGroup(apiclient.createInstanceGroup(cmd).__dict__)

    def delete(self, apiclient):
        """Delete instance group"""
        cmd = deleteInstanceGroup.deleteInstanceGroupCmd()
        cmd.id = self.id
        apiclient.deleteInstanceGroup(cmd)

    def update(self, apiclient, **kwargs):
        """Updates the instance groups"""
        cmd = updateInstanceGroup.updateInstanceGroupCmd()
        cmd.id = self.id
        [setattr(cmd, k, v) for k, v in list(kwargs.items())]
        return (apiclient.updateInstanceGroup(cmd))

    @classmethod
    def list(cls, apiclient, **kwargs):
        """List all instance groups"""
        cmd = listInstanceGroups.listInstanceGroupsCmd()
        [setattr(cmd, k, v) for k, v in list(kwargs.items())]
        if 'account' in list(kwargs.keys()) and 'domainid' in list(kwargs.keys()):
            cmd.listall = True
        return (apiclient.listInstanceGroups(cmd))

    def startInstances(self, apiclient):
        """Starts all instances in a VM tier"""

        cmd = startVirtualMachine.startVirtualMachineCmd()
        cmd.group = self.id
        return apiclient.startVirtualMachine(cmd)

    def stopInstances(self, apiclient):
        """Stops all instances in a VM tier"""

        cmd = stopVirtualMachine.stopVirtualMachineCmd()
        cmd.group = self.id
        return apiclient.stopVirtualMachine(cmd)

    def rebootInstances(self, apiclient):
        """Reboot all instances in a VM tier"""

        cmd = rebootVirtualMachine.rebootVirtualMachineCmd()
        cmd.group = self.id
        return apiclient.rebootVirtualMachine(cmd)

    def deleteInstances(self, apiclient):
        """Stops all instances in a VM tier"""

        cmd = destroyVirtualMachine.destroyVirtualMachineCmd()
        cmd.group = self.id
        return apiclient.destroyVirtualMachine(cmd)

    def changeServiceOffering(self, apiclient, serviceOfferingId):
        """Change service offering of the vm tier"""

        cmd = changeServiceForVirtualMachine. \
            changeServiceForVirtualMachineCmd()
        cmd.group = self.id
        cmd.serviceofferingid = serviceOfferingId
        return apiclient.changeServiceForVirtualMachine(cmd)

    def recoverInstances(self, apiclient):
        """Recover the instances from vm tier"""
        cmd = recoverVirtualMachine.recoverVirtualMachineCmd()
        cmd.group = self.id
        apiclient.recoverVirtualMachine(cmd)


class ASA1000V:
    """Manage ASA 1000v lifecycle"""

    def create(cls, apiclient, hostname, insideportprofile,
               clusterid, physicalnetworkid):
        """Registers ASA 1000v appliance"""

        cmd = addCiscoAsa1000vResource.addCiscoAsa1000vResourceCmd()
        cmd.hostname = hostname
        cmd.insideportprofile = insideportprofile
        cmd.clusterid = clusterid
        cmd.physicalnetworkid = physicalnetworkid
        return ASA1000V(apiclient.addCiscoAsa1000vResource(cmd))

    def delete(self, apiclient):
        """Removes ASA 1000v appliance"""

        cmd = deleteCiscoAsa1000vResource.deleteCiscoAsa1000vResourceCmd()
        cmd.resourceid = self.resourceid
        return apiclient.deleteCiscoAsa1000vResource(cmd)

    @classmethod
    def list(cls, apiclient, **kwargs):
        """List ASA 1000v appliances"""

        cmd = listCiscoAsa1000vResources.listCiscoAsa1000vResourcesCmd()
        [setattr(cmd, k, v) for k, v in list(kwargs.items())]
        if 'account' in list(kwargs.keys()) and 'domainid' in list(kwargs.keys()):
            cmd.listall = True
        return (apiclient.listCiscoAsa1000vResources(cmd))


class VmSnapshot:
    """Manage VM Snapshot life cycle"""

    def __init__(self, items):
        self.__dict__.update(items)

    @classmethod
    def create(cls, apiclient, vmid, snapshotmemory="false",
               name=None, description=None):
        cmd = createVMSnapshot.createVMSnapshotCmd()
        cmd.virtualmachineid = vmid

        if snapshotmemory:
            cmd.snapshotmemory = snapshotmemory
        if name:
            cmd.name = name
        if description:
            cmd.description = description
        return VmSnapshot(apiclient.createVMSnapshot(cmd).__dict__)

    @classmethod
    def list(cls, apiclient, **kwargs):
        cmd = listVMSnapshot.listVMSnapshotCmd()
        [setattr(cmd, k, v) for k, v in list(kwargs.items())]
        if 'account' in list(kwargs.keys()) and 'domainid' in list(kwargs.keys()):
            cmd.listall = True
        return (apiclient.listVMSnapshot(cmd))

    @classmethod
    def revertToSnapshot(cls, apiclient, vmsnapshotid):
        cmd = revertToVMSnapshot.revertToVMSnapshotCmd()
        cmd.vmsnapshotid = vmsnapshotid
        return apiclient.revertToVMSnapshot(cmd)

    @classmethod
    def deleteVMSnapshot(cls, apiclient, vmsnapshotid):
        cmd = deleteVMSnapshot.deleteVMSnapshotCmd()
        cmd.vmsnapshotid = vmsnapshotid
        return apiclient.deleteVMSnapshot(cmd)


class Region:
    """ Regions related Api """

    def __init__(self, items):
        self.__dict__.update(items)

    @classmethod
    def create(cls, apiclient, services):
        cmd = addRegion.addRegionCmd()
        cmd.id = services["regionid"]
        cmd.endpoint = services["regionendpoint"]
        cmd.name = services["regionname"]
        try:
            region = apiclient.addRegion(cmd)
            if region is not None:
                return Region(region.__dict__)
        except Exception as e:
            raise e

    @classmethod
    def list(cls, apiclient, **kwargs):
        cmd = listRegions.listRegionsCmd()
        [setattr(cmd, k, v) for k, v in list(kwargs.items())]
        if 'account' in list(kwargs.keys()) and 'domainid' in list(kwargs.keys()):
            cmd.listall = True
        region = apiclient.listRegions(cmd)
        return region

    def update(self, apiclient, services):
        cmd = updateRegion.updateRegionCmd()
        cmd.id = self.id
        if services["regionendpoint"]:
            cmd.endpoint = services["regionendpoint"]
        if services["regionname"]:
            cmd.name = services["regionname"]
        region = apiclient.updateRegion(cmd)
        return region

    def delete(self, apiclient):
        cmd = removeRegion.removeRegionCmd()
        cmd.id = self.id
        region = apiclient.removeRegion(cmd)
        return region


class ApplicationLoadBalancer:
    """Manage Application Load Balancers in VPC"""

    def __init__(self, items):
        self.__dict__.update(items)

    @classmethod
    def create(cls, apiclient, services, name=None, sourceport=None,
               instanceport=22, algorithm="roundrobin", scheme="internal",
               sourcenetworkid=None, networkid=None, sourceipaddress=None):
        """Create Application Load Balancer"""
        cmd = createLoadBalancer.createLoadBalancerCmd()

        if "name" in services:
            cmd.name = services["name"]
        elif name:
            cmd.name = name

        if "sourceport" in services:
            cmd.sourceport = services["sourceport"]
        elif sourceport:
            cmd.sourceport = sourceport

        if "instanceport" in services:
            cmd.instanceport = services["instanceport"]
        elif instanceport:
            cmd.instanceport = instanceport

        if "algorithm" in services:
            cmd.algorithm = services["algorithm"]
        elif algorithm:
            cmd.algorithm = algorithm

        if "scheme" in services:
            cmd.scheme = services["scheme"]
        elif scheme:
            cmd.scheme = scheme

        if "sourceipaddressnetworkid" in services:
            cmd.sourceipaddressnetworkid = services["sourceipaddressnetworkid"]
        elif sourcenetworkid:
            cmd.sourceipaddressnetworkid = sourcenetworkid

        if "networkid" in services:
            cmd.networkid = services["networkid"]
        elif networkid:
            cmd.networkid = networkid

        if "sourceipaddress" in services:
            cmd.sourceipaddress = services["sourceipaddress"]
        elif sourceipaddress:
            cmd.sourceipaddress = sourceipaddress

        return LoadBalancerRule(apiclient.createLoadBalancer(cmd).__dict__)

    def delete(self, apiclient):
        """Delete application load balancer"""
        cmd = deleteLoadBalancer.deleteLoadBalancerCmd()
        cmd.id = self.id
        apiclient.deleteLoadBalancerRule(cmd)
        return

    def assign(self, apiclient, vms=None, vmidipmap=None):
        """Assign virtual machines to load balancing rule"""
        cmd = assignToLoadBalancerRule.assignToLoadBalancerRuleCmd()
        cmd.id = self.id
        if vmidipmap:
            cmd.vmidipmap = vmidipmap
        if vms:
            cmd.virtualmachineids = [str(vm.id) for vm in vms]
        apiclient.assignToLoadBalancerRule(cmd)
        return

    def remove(self, apiclient, vms=None, vmidipmap=None):
        """Remove virtual machines from load balancing rule"""
        cmd = removeFromLoadBalancerRule.removeFromLoadBalancerRuleCmd()
        cmd.id = self.id
        if vms:
            cmd.virtualmachineids = [str(vm.id) for vm in vms]
        if vmidipmap:
            cmd.vmidipmap = vmidipmap
        apiclient.removeFromLoadBalancerRule(cmd)
        return

    @classmethod
    def list(cls, apiclient, **kwargs):
        """List all appln load balancers"""
        cmd = listLoadBalancers.listLoadBalancersCmd()
        [setattr(cmd, k, v) for k, v in list(kwargs.items())]
        if 'account' in list(kwargs.keys()) and 'domainid' in list(kwargs.keys()):
            cmd.listall = True
        return (apiclient.listLoadBalancerRules(cmd))


class Resources:
    """Manage resource limits"""

    def __init__(self, items, services):
        self.__dict__.update(items)

    @classmethod
    def list(cls, apiclient, **kwargs):
        """Lists resource limits"""

        cmd = listResourceLimits.listResourceLimitsCmd()
        [setattr(cmd, k, v) for k, v in list(kwargs.items())]
        if 'account' in list(kwargs.keys()) and 'domainid' in list(kwargs.keys()):
            cmd.listall = True
        return (apiclient.listResourceLimits(cmd))

    @classmethod
    def updateLimit(cls, apiclient, **kwargs):
        """Updates resource limits"""

        cmd = updateResourceLimit.updateResourceLimitCmd()
        [setattr(cmd, k, v) for k, v in list(kwargs.items())]
        return (apiclient.updateResourceLimit(cmd))

    @classmethod
    def updateCount(cls, apiclient, **kwargs):
        """Updates resource count"""

        cmd = updateResourceCount.updateResourceCountCmd()
        [setattr(cmd, k, v) for k, v in list(kwargs.items())]
        return (apiclient.updateResourceCount(cmd))


class NIC:
    """NIC related API"""

    def __init__(self, items):
        self.__dict__.update(items)

    @classmethod
    def addIp(cls, apiclient, id, ipaddress=None):
        """Add Ip (secondary) to NIC"""
        cmd = addIpToNic.addIpToNicCmd()
        cmd.nicid = id
        if ipaddress:
            cmd.ipaddress = ipaddress
        return (apiclient.addIpToNic(cmd))

    @classmethod
    def removeIp(cls, apiclient, ipaddressid):
        """Remove secondary Ip from NIC"""
        cmd = removeIpFromNic.removeIpFromNicCmd()
        cmd.id = ipaddressid
        return (apiclient.addIpToNic(cmd))

    @classmethod
    def list(cls, apiclient, **kwargs):
        """List NICs belonging to a virtual machine"""

        cmd = listNics.listNicsCmd()
        [setattr(cmd, k, v) for k, v in list(kwargs.items())]
        if 'account' in list(kwargs.keys()) and 'domainid' in list(kwargs.keys()):
            cmd.listall = True
        return (apiclient.listNics(cmd))


class SimulatorMock:
    """Manage simulator mock lifecycle"""

    def __init__(self, items):
        self.__dict__.update(items)

    @classmethod
    def create(cls, apiclient, command, zoneid=None, podid=None,
               clusterid=None, hostid=None, value="result:fail",
               count=None, jsonresponse=None, method="GET"):
        """Creates simulator mock"""
        cmd = configureSimulator.configureSimulatorCmd()
        cmd.zoneid = zoneid
        cmd.podid = podid
        cmd.clusterid = clusterid
        cmd.hostid = hostid
        cmd.name = command
        cmd.value = value
        cmd.count = count
        cmd.jsonresponse = jsonresponse
        try:
            simulatormock = apiclient.configureSimulator(cmd, method=method)
            if simulatormock is not None:
                return SimulatorMock(simulatormock.__dict__)
        except Exception as e:
            raise e

    def delete(self, apiclient):
        """Removes simulator mock"""
        cmd = cleanupSimulatorMock.cleanupSimulatorMockCmd()
        cmd.id = self.id
        return apiclient.cleanupSimulatorMock(cmd)

    def query(self, apiclient):
        """Queries simulator mock"""
        cmd = querySimulatorMock.querySimulatorMockCmd()
        cmd.id = self.id
        try:
            simulatormock = apiclient.querySimulatorMock(cmd)
            if simulatormock is not None:
                return SimulatorMock(simulatormock.__dict__)
        except Exception as e:
            raise e


class Usage:
    """Manage Usage Generation"""

    def __init__(self, items):
        self.__dict__.update(items)

    @classmethod
    def listRecords(cls, apiclient, **kwargs):
        """Lists domains"""
        cmd = listUsageRecords.listUsageRecordsCmd()
        [setattr(cmd, k, v) for k, v in list(kwargs.items())]
        if 'account' in list(kwargs.keys()) and 'domainid' in list(kwargs.keys()):
            cmd.listall = True
        return (apiclient.listUsageRecords(cmd))

    @classmethod
    def listTypes(cls, apiclient, **kwargs):
        """Lists domains"""
        cmd = listUsageTypes.listUsageTypesCmd()
        [setattr(cmd, k, v) for k, v in list(kwargs.items())]
        if 'account' in list(kwargs.keys()) and 'domainid' in list(kwargs.keys()):
            cmd.listall = True
        return (apiclient.listUsageTypes(cmd))

    @classmethod
    def generateRecords(cls, apiclient, **kwargs):
        """Lists domains"""
        cmd = generateUsageRecords.generateUsageRecordsCmd()
        [setattr(cmd, k, v) for k, v in list(kwargs.items())]
        return (apiclient.generateUsageRecords(cmd))


class TrafficType:
    """Manage different traffic types in the setup"""

    def __init__(self, items):
        self.__dict__.update(items)

    @classmethod
    def list(cls, apiclient, **kwargs):
        """Lists traffic types"""

        cmd = listTrafficTypes.listTrafficTypesCmd()
        [setattr(cmd, k, v) for k, v in list(kwargs.items())]
        return (apiclient.listTrafficTypes(cmd))


class StorageNetworkIpRange:
    """Manage Storage Network Ip Range"""

    def __init__(self, items):
        self.__dict__.update(items)

    @classmethod
    def list(cls, apiclient, **kwargs):
        """Lists Storage Network IP Ranges"""

        cmd = listStorageNetworkIpRange.listStorageNetworkIpRangeCmd()
        [setattr(cmd, k, v) for k, v in list(kwargs.items())]
        return (apiclient.listStorageNetworkIpRange(cmd))


class RegisteredServicePackage:
    """Manage ServicePackage registered with NCC"""

    def __init__(self, items):
        self.__dict__.update(items)

    @classmethod
    def list(cls, apiclient, **kwargs):
        """Lists service packages published by NCC"""

        cmd = listRegisteredServicePackages.listRegisteredServicePackagesCmd()
        [setattr(cmd, k, v) for k, v in list(kwargs.items())]
        return (apiclient.listRegisteredServicePackages(cmd))


class ResourceDetails:

    @classmethod
    def create(cls, apiclient, resourceid, resourcetype, details, fordisplay):
        """Create resource detail"""

        cmd = addResourceDetail.addResourceDetailCmd()
        cmd.resourceid = resourceid
        cmd.resourcetype = resourcetype
        cmd.fordisplay = fordisplay
        cmd.details = []
        for key, value in list(details.items()):
            cmd.details.append({
                'key': key,
                'value': value
            })
        return Tag(apiclient.createTags(cmd).__dict__)

    @classmethod
    def list(self, apiclient, **kwargs):
        cmd = listResourceDetails.listResourceDetailsCmd()
        [setattr(cmd, k, v) for k, v in list(kwargs.items())]
        return (apiclient.listResourceDetails(cmd))

    @classmethod
    def delete(self, apiclient, resourceid, resourcetype):
        cmd = removeResourceDetail.removeResourceDetailCmd()
        cmd.resourceid = resourceid
        cmd.resourcetype = resourcetype
        return (apiclient.removeResourceDetail(cmd))

# Backup and Recovery

class BackupOffering:

    def __init__(self, items):
        self.__dict__.update(items)

    @classmethod
    def importExisting(self, apiclient, zoneid, externalid, name, description, allowuserdrivenbackups=True):
        """Import existing backup offering from the provider"""

        cmd = importBackupOffering.importBackupOfferingCmd()
        cmd.zoneid = zoneid
        cmd.externalid = externalid
        cmd.name = name
        cmd.description = description
        cmd.allowuserdrivenbackups = allowuserdrivenbackups
        return BackupOffering(apiclient.importBackupOffering(cmd).__dict__)

    @classmethod
    def listById(self, apiclient, id):
        """List imported backup policies by id"""

        cmd = listBackupOfferings.listBackupOfferingsCmd()
        cmd.id = id
        return (apiclient.listBackupOfferings(cmd))

    @classmethod
    def listByZone(self, apiclient, zoneid):
        """List imported backup policies"""

        cmd = listBackupOfferings.listBackupOfferingsCmd()
        cmd.zoneid = zoneid
        return (apiclient.listBackupOfferings(cmd))

    @classmethod
    def listExternal(self, apiclient, zoneid):
        """List external backup policies"""

        cmd = listBackupProviderOfferings.listBackupProviderOfferingsCmd()
        cmd.zoneid = zoneid
        return (apiclient.listBackupProviderOfferings(cmd))

    def delete(self, apiclient):
        """Delete an imported backup offering"""

        cmd = deleteBackupOffering.deleteBackupOfferingCmd()
        cmd.id = self.id
        return (apiclient.deleteBackupOffering(cmd))

    def assignOffering(self, apiclient, vmid):
        """Add a VM to a backup offering"""

        cmd = assignVirtualMachineToBackupOffering.assignVirtualMachineToBackupOfferingCmd()
        cmd.backupofferingid = self.id
        cmd.virtualmachineid = vmid
        return (apiclient.assignVirtualMachineToBackupOffering(cmd))

    def removeOffering(self, apiclient, vmid, forced=True):
        """Remove a VM from a backup offering"""

        cmd = removeVirtualMachineFromBackupOffering.removeVirtualMachineFromBackupOfferingCmd()
        cmd.virtualmachineid = vmid
        cmd.forced = forced
        return (apiclient.removeVirtualMachineFromBackupOffering(cmd))

class Backup:

    def __init__(self, items):
        self.__dict__.update(items)

    @classmethod
    def create(self, apiclient, vmid):
        """Create VM backup"""

        cmd = createBackup.createBackupCmd()
        cmd.virtualmachineid = vmid
        return (apiclient.createBackup(cmd))

    @classmethod
    def delete(self, apiclient, id):
        """Delete VM backup"""

        cmd = deleteBackup.deleteBackupCmd()
        cmd.id = id
        return (apiclient.deleteBackup(cmd))

    @classmethod
    def list(self, apiclient, vmid):
        """List VM backups"""

        cmd = listBackups.listBackupsCmd()
        cmd.virtualmachineid = vmid
        cmd.listall = True
        return (apiclient.listBackups(cmd))

    def restoreVM(self, apiclient):
        """Restore VM from backup"""

        cmd = restoreBackup.restoreBackupCmd()
        cmd.id = self.id
        return (apiclient.restoreBackup(cmd))

class ProjectRole:

    def __init__(self, items):
        self.__dict__.update(items)

    @classmethod
    def create(cls, apiclient, services, projectid):
        """Create project role"""
        cmd = createProjectRole.createProjectRoleCmd()
        cmd.projectid = projectid
        cmd.name = services["name"]
        if "description" in services:
            cmd.description = services["description"]

        return ProjectRole(apiclient.createProjectRole(cmd).__dict__)

    def delete(self, apiclient, projectid):
        """Delete project Role"""

        cmd = deleteProjectRole.deleteProjectRoleCmd()
        cmd.projectid = projectid
        cmd.id = self.id
        apiclient.deleteProjectRole(cmd)

    def update(self, apiclient, projectid, **kwargs):
        """Update the project role"""

        cmd = updateProjectRole.updateProjectRoleCmd()
        cmd.projectid = projectid
        cmd.id = self.id
        [setattr(cmd, k, v) for k, v in list(kwargs.items())]
        return apiclient.updateProjectRole(cmd)

    @classmethod
    def list(cls, apiclient, projectid, **kwargs):
        """List all project Roles matching criteria"""

        cmd = listProjectRoles.listProjectRolesCmd()
        cmd.projectid = projectid
        [setattr(cmd, k, v) for k, v in list(kwargs.items())]
        return (apiclient.listProjectRoles(cmd))

class ProjectRolePermission:
    """Manage Project Role Permission"""

    def __init__(self, items):
        self.__dict__.update(items)

    @classmethod
    def create(cls, apiclient, services, projectid):
        """Create role permission"""
        cmd = createProjectRolePermission.createProjectRolePermissionCmd()
        cmd.projectid = projectid
        cmd.projectroleid = services["projectroleid"]
        cmd.rule = services["rule"]
        cmd.permission = services["permission"]
        if "description" in services:
            cmd.description = services["description"]

        return ProjectRolePermission(apiclient.createProjectRolePermission(cmd).__dict__)

    def delete(self, apiclient, projectid):
        """Delete role permission"""

        cmd = deleteProjectRolePermission.deleteProjectRolePermissionCmd()
        cmd.projectid = projectid
        cmd.id = self.id
        apiclient.deleteProjectRolePermission(cmd)

    def update(self, apiclient, projectid, **kwargs):
        """Update the role permission"""

        cmd = updateProjectRolePermission.updateProjectRolePermissionCmd()
        cmd.projectid = projectid
        cmd.projectroleid = self.projectroleid
        [setattr(cmd, k, v) for k, v in list(kwargs.items())]
        return apiclient.updateProjectRolePermission(cmd)

    @classmethod
    def list(cls, apiclient, projectid, **kwargs):
        """List all role permissions matching criteria"""

        cmd = listProjectRolePermissions.listProjectRolePermissionsCmd()
        cmd.projectid = projectid
        [setattr(cmd, k, v) for k, v in list(kwargs.items())]
        return (apiclient.listProjectRolePermissions(cmd))<|MERGE_RESOLUTION|>--- conflicted
+++ resolved
@@ -869,11 +869,7 @@
         if hostid:
             cmd.hostid = hostid
         if migrateto:
-<<<<<<< HEAD
-            migrateto = []
-=======
             cmd.migrateto = []
->>>>>>> 06454ff9
             for volume, pool in list(migrateto.items()):
                 cmd.migrateto.append({
                     'volume': volume,
