#!/usr/bin/env python
# Licensed to the Apache Software Foundation (ASF) under one
# or more contributor license agreements.  See the NOTICE file
# distributed with this work for additional information
# regarding copyright ownership.  The ASF licenses this file
# to you under the Apache License, Version 2.0 (the
# "License"); you may not use this file except in compliance
# with the License.  You may obtain a copy of the License at
#
#   http://www.apache.org/licenses/LICENSE-2.0
#
# Unless required by applicable law or agreed to in writing,
# software distributed under the License is distributed on an
# "AS IS" BASIS, WITHOUT WARRANTIES OR CONDITIONS OF ANY
# KIND, either express or implied.  See the License for the
# specific language governing permissions and limitations
# under the License.

try:
    from setuptools import setup, find_packages
except ImportError:
    try:
        from distribute_setup import use_setuptools
        use_setuptools()
        from setuptools import setup, find_packages
    except ImportError:
        raise RuntimeError("python setuptools is required to build Marvin")


<<<<<<< HEAD
VERSION = "4.10.0-SNAPSHOT"
=======
VERSION = "4.9.1.0"
>>>>>>> e49ca1ec

setup(name="Marvin",
      version=VERSION,
      description="Marvin - Python client for Apache CloudStack",
      author="The Apache CloudStack Team",
      author_email="dev@cloudstack.apache.org",
      maintainer="The Apache CloudStack Team",
      maintainer_email="dev@cloudstack.apache.org",
      long_description="Marvin is the Apache CloudStack python "
                       "client written around the unittest framework",
      platforms=("Any",),
      url="https://builds.apache.org/job/cloudstack-marvin/",
      packages=["marvin", "marvin.cloudstackAPI",
                "marvin.lib", "marvin.config", "marvin.sandbox",
                "marvin.sandbox.advanced", "marvin.sandbox.advancedsg",
                "marvin.sandbox.basic"],
      license="LICENSE.txt",
      install_requires=[
          "mysql-connector-python >= 1.1.6",
          "requests >= 2.2.1",
          "paramiko >= 1.13.0",
          "nose >= 1.3.3",
          "ddt >= 0.4.0",
          "pyvmomi >= 5.5.0",
          "netaddr >= 0.7.14",
          "ipmisim >= 0.7"
      ],
      py_modules=['marvin.marvinPlugin'],
      zip_safe=False,
      entry_points={
          'nose.plugins': ['marvinPlugin = marvin.marvinPlugin:MarvinPlugin'],
          'console_scripts': ['marvincli = marvin.deployAndRun:main']
      },
      )<|MERGE_RESOLUTION|>--- conflicted
+++ resolved
@@ -27,11 +27,7 @@
         raise RuntimeError("python setuptools is required to build Marvin")
 
 
-<<<<<<< HEAD
-VERSION = "4.10.0-SNAPSHOT"
-=======
-VERSION = "4.9.1.0"
->>>>>>> e49ca1ec
+VERSION = "4.10.0.0-SNAPSHOT"
 
 setup(name="Marvin",
       version=VERSION,
