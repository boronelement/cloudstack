#!/usr/bin/env python
# Licensed to the Apache Software Foundation (ASF) under one
# or more contributor license agreements.  See the NOTICE file
# distributed with this work for additional information
# regarding copyright ownership.  The ASF licenses this file
# to you under the Apache License, Version 2.0 (the
# "License"); you may not use this file except in compliance
# with the License.  You may obtain a copy of the License at
#
#   http://www.apache.org/licenses/LICENSE-2.0
#
# Unless required by applicable law or agreed to in writing,
# software distributed under the License is distributed on an
# "AS IS" BASIS, WITHOUT WARRANTIES OR CONDITIONS OF ANY
# KIND, either express or implied.  See the License for the
# specific language governing permissions and limitations
# under the License.

try:
    from setuptools import setup, find_packages
except ImportError:
    try:
        from distribute_setup import use_setuptools
        use_setuptools()
        from setuptools import setup, find_packages
    except ImportError:
        raise RuntimeError("python setuptools is required to build Marvin")


<<<<<<< HEAD
VERSION = "4.18.0.0"
=======
VERSION = "4.19.0.0"
>>>>>>> 941cc833

setup(name="Marvin",
      version=VERSION,
      description="Marvin - Python client for Apache CloudStack",
      author="The Apache CloudStack Team",
      author_email="dev@cloudstack.apache.org",
      maintainer="The Apache CloudStack Team",
      maintainer_email="dev@cloudstack.apache.org",
      long_description="Marvin is the Apache CloudStack python "
                       "client written around the unittest framework",
      platforms=("Any",),
      url="https://builds.apache.org/job/cloudstack-marvin/",
      packages=["marvin", "marvin.cloudstackAPI",
                "marvin.lib", "marvin.config", "marvin.sandbox",
                "marvin.sandbox.advanced", "marvin.sandbox.advancedsg",
                "marvin.sandbox.basic"],
      license="LICENSE.txt",
      install_requires=[
          "mysql-connector-python <= 8.0.30",
          "requests >= 2.2.1",
          "paramiko >= 1.13.0",
          "nose >= 1.3.3",
          "ddt >= 0.4.0",
          "pyvmomi >= 5.5.0",
          "netaddr >= 0.7.14",
          "dnspython",
          "ipmisim >= 0.7",
          "pytz",
          "retries",
          "PyCrypt",
          "kubernetes",
          "urllib3",
          "setuptools >= 40.3.0"
      ],
      py_modules=['marvin.marvinPlugin'],
      zip_safe=False,
      entry_points={
          'nose.plugins': ['marvinPlugin = marvin.marvinPlugin:MarvinPlugin'],
          'console_scripts': ['marvincli = marvin.deployAndRun:main']
      },
      )<|MERGE_RESOLUTION|>--- conflicted
+++ resolved
@@ -27,11 +27,7 @@
         raise RuntimeError("python setuptools is required to build Marvin")
 
 
-<<<<<<< HEAD
-VERSION = "4.18.0.0"
-=======
 VERSION = "4.19.0.0"
->>>>>>> 941cc833
 
 setup(name="Marvin",
       version=VERSION,
