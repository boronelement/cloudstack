# Licensed to the Apache Software Foundation (ASF) under one
# or more contributor license agreements.  See the NOTICE file
# distributed with this work for additional information
# regarding copyright ownership.  The ASF licenses this file
# to you under the Apache License, Version 2.0 (the
# "License"); you may not use this file except in compliance
# with the License.  You may obtain a copy of the License at
#
#   http://www.apache.org/licenses/LICENSE-2.0
# 
# Unless required by applicable law or agreed to in writing,
# software distributed under the License is distributed on an
# "AS IS" BASIS, WITHOUT WARRANTIES OR CONDITIONS OF ANY
# KIND, either express or implied.  See the License for the
# specific language governing permissions and limitations
# under the License.

%define __os_install_post %{nil}
%global debug_package %{nil}

# DISABLE the post-percentinstall java repacking and line number stripping
# we need to find a way to just disable the java repacking and line number stripping, but not the autodeps

Name:      cloudstack
Summary:   CloudStack IaaS Platform
#http://fedoraproject.org/wiki/PackageNamingGuidelines#Pre-Release_packages
%if "%{?_prerelease}" != ""
%define _maventag %{_ver}-SNAPSHOT
Release:   %{_rel}%{dist}
%else
%define _maventag %{_ver}
Release:   %{_rel}%{dist}
%endif

%{!?python_sitearch: %define python_sitearch %(%{__python} -c "from distutils.sysconfig import get_python_lib; print(get_python_lib(1))")}

Version:   %{_ver}
License:   ASL 2.0
Vendor:    Apache CloudStack <dev@cloudstack.apache.org>
Packager:  Apache CloudStack <dev@cloudstack.apache.org>
Group:     System Environment/Libraries
# FIXME do groups for every single one of the subpackages
Source0:   %{name}-%{_maventag}.tgz
BuildRoot: %{_tmppath}/%{name}-%{_maventag}-%{release}-build

BuildRequires: ws-commons-util
BuildRequires: jpackage-utils
BuildRequires: gcc
BuildRequires: glibc-devel
BuildRequires: /usr/bin/mkisofs
BuildRequires: MySQL-python
#BuildRequires: maven => 3.0.0

%description
CloudStack is a highly-scalable elastic, open source,
intelligent IaaS cloud implementation.

%package management
Summary:   CloudStack management server UI
Requires: redhat-lsb-core
Requires: java => 1.7.0
Requires: python
Requires: bash
Requires: bzip2
Requires: gzip
Requires: unzip
Requires: /sbin/mount.nfs
Requires: openssh-clients
Requires: nfs-utils
Requires: wget
Requires: mysql
Requires: mysql-connector-java
Requires: ws-commons-util
Requires: jpackage-utils
Requires: sudo
Requires: /sbin/service
Requires: /sbin/chkconfig
Requires: /usr/bin/ssh-keygen
Requires: mkisofs
Requires: MySQL-python
Requires: python-paramiko
Requires: ipmitool
Requires: %{name}-common = %{_ver}
Obsoletes: cloud-client < 4.1.0
Obsoletes: cloud-client-ui < 4.1.0
Obsoletes: cloud-server < 4.1.0
Obsoletes: cloud-test < 4.1.0
Provides:  cloud-client
Group:     System Environment/Libraries
%description management
The CloudStack management server is the central point of coordination,
management, and intelligence in CloudStack.  

%package common
Summary: Apache CloudStack common files and scripts
Requires: python
Obsoletes: cloud-test < 4.1.0 
Obsoletes: cloud-scripts < 4.1.0
Obsoletes: cloud-utils < 4.1.0
Obsoletes: cloud-core < 4.1.0
Obsoletes: cloud-deps < 4.1.0
Obsoletes: cloud-python < 4.1.0
Obsoletes: cloud-setup < 4.1.0
Obsoletes: cloud-cli < 4.1.0
Obsoletes: cloud-daemonize < 4.1.0
Group:   System Environment/Libraries
%description common
The Apache CloudStack files shared between agent and management server

%package agent
Summary: CloudStack Agent for KVM hypervisors
Requires: openssh-clients
Requires: java => 1.7.0
Requires: %{name}-common = %{_ver}
Requires: libvirt
Requires: bridge-utils
Requires: ebtables
Requires: iptables
Requires: ethtool
Requires: vconfig
Requires: ipset
Requires: jsvc
Requires: jakarta-commons-daemon
Requires: jakarta-commons-daemon-jsvc
Requires: net-tools
Requires: perl
Requires: libvirt-python
Requires: qemu-img
Requires: qemu-kvm
Provides: cloud-agent
Obsoletes: cloud-agent < 4.1.0
Obsoletes: cloud-agent-libs < 4.1.0
Obsoletes: cloud-test < 4.1.0
Group: System Environment/Libraries
%description agent
The CloudStack agent for KVM hypervisors

%package baremetal-agent
Summary: CloudStack baremetal agent
Requires: tftp-server
Requires: xinetd
Requires: syslinux
Requires: chkconfig
Requires: dhcp
Requires: httpd
Group:     System Environment/Libraries
%description baremetal-agent
The CloudStack baremetal agent

%package usage
Summary: CloudStack Usage calculation server
Requires: java => 1.7.0
Requires: jsvc
Requires: jakarta-commons-daemon
Requires: jakarta-commons-daemon-jsvc
Group: System Environment/Libraries
Obsoletes: cloud-usage < 4.1.0
Provides: cloud-usage 
%description usage
The CloudStack usage calculation service

%package cli
Summary: Apache CloudStack CLI
Provides: python-cloudmonkey
Provides: python-marvin
Group: System Environment/Libraries
%description cli
Apache CloudStack command line interface

%if "%{_ossnoss}" == "noredist"
%package mysql-ha
Summary: Apache CloudStack Balancing Strategy for MySQL
Requires: mysql-connector-java
Group: System Environmnet/Libraries
%description mysql-ha
Apache CloudStack Balancing Strategy for MySQL

%endif

%prep
echo Doing CloudStack build

%setup -q -n %{name}-%{_maventag}

%build

cp packaging/centos63/replace.properties build/replace.properties
echo VERSION=%{_maventag} >> build/replace.properties
echo PACKAGE=%{name} >> build/replace.properties
touch build/gitrev.txt
echo $(git rev-parse HEAD) > build/gitrev.txt

if [ "%{_ossnoss}" == "NOREDIST" -o "%{_ossnoss}" == "noredist" ] ; then
   echo "Executing mvn packaging with non-redistributable libraries"
   if [ "%{_sim}" == "SIMULATOR" -o "%{_sim}" == "simulator" ] ; then 
      echo "Executing mvn noredist packaging with simulator ..."
      mvn -Psystemvm -DskipTests -Dnoredist -Dsimulator clean package
   else
      echo "Executing mvn noredist packaging without simulator..."
<<<<<<< HEAD
      mvn -Psystemvm -DSkipTests -Dnoredist clean package
=======
      mvn -Psystemvm -DskipTests -Dnoredist clean package
>>>>>>> b70985d3
   fi
else
   if [ "%{_sim}" == "SIMULATOR" -o "%{_sim}" == "simulator" ] ; then 
      echo "Executing mvn default packaging simulator ..."
      mvn -Psystemvm -DskipTests -Dsimulator clean package
   else
      echo "Executing mvn default packaging without simulator ..."
<<<<<<< HEAD
      mvn -Psystemvm -DSkipTests clean package
=======
      mvn -Psystemvm -DskipTests clean package
>>>>>>> b70985d3
   fi
fi 

%install
[ ${RPM_BUILD_ROOT} != "/" ] && rm -rf ${RPM_BUILD_ROOT}
# Common directories
mkdir -p ${RPM_BUILD_ROOT}%{_bindir}
mkdir -p ${RPM_BUILD_ROOT}%{_localstatedir}/log/%{name}/agent
mkdir -p ${RPM_BUILD_ROOT}%{_localstatedir}/log/%{name}/ipallocator
mkdir -p ${RPM_BUILD_ROOT}%{_localstatedir}/cache/%{name}/management/work
mkdir -p ${RPM_BUILD_ROOT}%{_localstatedir}/cache/%{name}/management/temp
mkdir -p ${RPM_BUILD_ROOT}%{_localstatedir}/%{name}/mnt
mkdir -p ${RPM_BUILD_ROOT}%{_localstatedir}/%{name}/management
mkdir -p ${RPM_BUILD_ROOT}%{_initrddir}
mkdir -p ${RPM_BUILD_ROOT}%{_sysconfdir}/sysconfig

# Common
mkdir -p ${RPM_BUILD_ROOT}%{_datadir}/%{name}-common/scripts
mkdir -p ${RPM_BUILD_ROOT}%{_datadir}/%{name}-common/vms
mkdir -p ${RPM_BUILD_ROOT}%{python_sitearch}/
mkdir -p ${RPM_BUILD_ROOT}%/usr/bin
cp -r scripts/* ${RPM_BUILD_ROOT}%{_datadir}/%{name}-common/scripts
install -D systemvm/dist/systemvm.iso ${RPM_BUILD_ROOT}%{_datadir}/%{name}-common/vms/systemvm.iso
install -D systemvm/dist/systemvm.zip ${RPM_BUILD_ROOT}%{_datadir}/%{name}-common/vms/systemvm.zip
install python/lib/cloud_utils.py ${RPM_BUILD_ROOT}%{python_sitearch}/cloud_utils.py
cp -r python/lib/cloudutils ${RPM_BUILD_ROOT}%{python_sitearch}/
python -m py_compile ${RPM_BUILD_ROOT}%{python_sitearch}/cloud_utils.py
python -m compileall ${RPM_BUILD_ROOT}%{python_sitearch}/cloudutils
cp build/gitrev.txt ${RPM_BUILD_ROOT}%{_datadir}/%{name}-common/scripts
cp packaging/centos63/cloudstack-sccs ${RPM_BUILD_ROOT}/usr/bin
 
mkdir -p ${RPM_BUILD_ROOT}%{_datadir}/%{name}-common/scripts/network/cisco
cp -r plugins/network-elements/cisco-vnmc/scripts/network/cisco/* ${RPM_BUILD_ROOT}%{_datadir}/%{name}-common/scripts/network/cisco

# Management
mkdir -p ${RPM_BUILD_ROOT}%{_datadir}/%{name}-management/
mkdir -p ${RPM_BUILD_ROOT}%{_datadir}/%{name}-management/webapps/client
mkdir -p ${RPM_BUILD_ROOT}%{_datadir}/%{name}-management/setup
mkdir -p ${RPM_BUILD_ROOT}%{_localstatedir}/log/%{name}/management
mkdir -p ${RPM_BUILD_ROOT}%{_sysconfdir}/%{name}/management

# Specific for tomcat
mkdir -p ${RPM_BUILD_ROOT}%{_sysconfdir}/%{name}/management/Catalina/localhost/client
#ln -sf /usr/share/tomcat6/bin ${RPM_BUILD_ROOT}%{_datadir}/%{name}-management/bin
cp -r tomcat/target/cloudstack-tomcat-standalone/bin ${RPM_BUILD_ROOT}%{_datadir}/%{name}-management/
ln -sf /etc/%{name}/management ${RPM_BUILD_ROOT}%{_datadir}/%{name}-management/conf
#ln -sf /usr/share/tomcat6/lib ${RPM_BUILD_ROOT}%{_datadir}/%{name}-management/lib
cp -r tomcat/target/cloudstack-tomcat-standalone/lib ${RPM_BUILD_ROOT}%{_datadir}/%{name}-management/
ln -sf /var/log/%{name}/management ${RPM_BUILD_ROOT}%{_datadir}/%{name}-management/logs
ln -sf /var/cache/%{name}/management/temp ${RPM_BUILD_ROOT}%{_datadir}/%{name}-management/temp
ln -sf /var/cache/%{name}/management/work ${RPM_BUILD_ROOT}%{_datadir}/%{name}-management/work
cp -r tomcat/target/cloudstack-tomcat-standalone/conf/* ${RPM_BUILD_ROOT}%{_sysconfdir}/%{name}/management/
/bin/touch ${RPM_BUILD_ROOT}%{_localstatedir}/log/%{name}/management/catalina.out

install -D client/target/utilities/bin/cloud-migrate-databases ${RPM_BUILD_ROOT}%{_bindir}/%{name}-migrate-databases
install -D client/target/utilities/bin/cloud-set-guest-password ${RPM_BUILD_ROOT}%{_bindir}/%{name}-set-guest-password
install -D client/target/utilities/bin/cloud-set-guest-sshkey ${RPM_BUILD_ROOT}%{_bindir}/%{name}-set-guest-sshkey
install -D client/target/utilities/bin/cloud-setup-databases ${RPM_BUILD_ROOT}%{_bindir}/%{name}-setup-databases
install -D client/target/utilities/bin/cloud-setup-encryption ${RPM_BUILD_ROOT}%{_bindir}/%{name}-setup-encryption
install -D client/target/utilities/bin/cloud-setup-management ${RPM_BUILD_ROOT}%{_bindir}/%{name}-setup-management
install -D client/target/utilities/bin/cloud-setup-baremetal ${RPM_BUILD_ROOT}%{_bindir}/%{name}-setup-baremetal
install -D client/target/utilities/bin/cloud-sysvmadm ${RPM_BUILD_ROOT}%{_bindir}/%{name}-sysvmadm
install -D client/target/utilities/bin/cloud-update-xenserver-licenses ${RPM_BUILD_ROOT}%{_bindir}/%{name}-update-xenserver-licenses

cp -r client/target/utilities/scripts/db/* ${RPM_BUILD_ROOT}%{_datadir}/%{name}-management/setup
cp -r client/target/cloud-client-ui-%{_maventag}/* ${RPM_BUILD_ROOT}%{_datadir}/%{name}-management/webapps/client

# Don't package the scripts in the management webapp
rm -rf ${RPM_BUILD_ROOT}%{_datadir}/%{name}-management/webapps/client/WEB-INF/classes/scripts
rm -rf ${RPM_BUILD_ROOT}%{_datadir}/%{name}-management/webapps/client/WEB-INF/classes/vms

#ln -s %{_sysconfdir}/%{name}/management/log4j-cloud.xml \
#    ${RPM_BUILD_ROOT}%{_datadir}/%{name}-management/webapps/client/WEB-INF/classes/log4j-cloud.xml

mv ${RPM_BUILD_ROOT}%{_datadir}/%{name}-management/webapps/client/WEB-INF/classes/context.xml \
    ${RPM_BUILD_ROOT}%{_sysconfdir}/%{name}/management/Catalina/localhost/client

install python/bindir/cloud-external-ipallocator.py ${RPM_BUILD_ROOT}%{_bindir}/%{name}-external-ipallocator.py
install -D client/target/pythonlibs/jasypt-1.9.2.jar ${RPM_BUILD_ROOT}%{_datadir}/%{name}-common/lib/jasypt-1.9.2.jar

install -D packaging/centos63/cloud-ipallocator.rc ${RPM_BUILD_ROOT}%{_initrddir}/%{name}-ipallocator
install -D packaging/centos63/cloud-management.rc ${RPM_BUILD_ROOT}%{_initrddir}/%{name}-management
install -D packaging/centos63/cloud-management.sysconfig ${RPM_BUILD_ROOT}%{_sysconfdir}/sysconfig/%{name}-management
install -D packaging/centos63/cloud-management.sudoers ${RPM_BUILD_ROOT}%{_sysconfdir}/sudoers.d/%{name}-management
install -D packaging/centos63/tomcat.sh ${RPM_BUILD_ROOT}%{_initrddir}/tomcat.sh

chmod 770 ${RPM_BUILD_ROOT}%{_sysconfdir}/%{name}/management/Catalina
chmod 770 ${RPM_BUILD_ROOT}%{_sysconfdir}/%{name}/management/Catalina/localhost
chmod 770 ${RPM_BUILD_ROOT}%{_sysconfdir}/%{name}/management/Catalina/localhost/client
chmod 770 ${RPM_BUILD_ROOT}%{_localstatedir}/%{name}/mnt
chmod 770 ${RPM_BUILD_ROOT}%{_localstatedir}/%{name}/management
chmod 770 ${RPM_BUILD_ROOT}%{_localstatedir}/cache/%{name}/management/work
chmod 770 ${RPM_BUILD_ROOT}%{_localstatedir}/cache/%{name}/management/temp
chmod 770 ${RPM_BUILD_ROOT}%{_localstatedir}/log/%{name}/management
chmod 770 ${RPM_BUILD_ROOT}%{_localstatedir}/log/%{name}/agent

# KVM Agent
mkdir -p ${RPM_BUILD_ROOT}%{_sysconfdir}/%{name}/agent
mkdir -p ${RPM_BUILD_ROOT}%{_localstatedir}/log/%{name}/agent
mkdir -p ${RPM_BUILD_ROOT}%{_datadir}/%{name}-agent/lib
mkdir -p ${RPM_BUILD_ROOT}%{_datadir}/%{name}-agent/plugins
install -D packaging/centos63/cloud-agent.rc ${RPM_BUILD_ROOT}%{_sysconfdir}/init.d/%{name}-agent
install -D agent/target/transformed/agent.properties ${RPM_BUILD_ROOT}%{_sysconfdir}/%{name}/agent/agent.properties
install -D agent/target/transformed/environment.properties ${RPM_BUILD_ROOT}%{_sysconfdir}/%{name}/agent/environment.properties
install -D agent/target/transformed/log4j-cloud.xml ${RPM_BUILD_ROOT}%{_sysconfdir}/%{name}/agent/log4j-cloud.xml
install -D agent/target/transformed/cloud-setup-agent ${RPM_BUILD_ROOT}%{_bindir}/%{name}-setup-agent
install -D agent/target/transformed/cloudstack-agent-upgrade ${RPM_BUILD_ROOT}%{_bindir}/%{name}-agent-upgrade
install -D agent/target/transformed/libvirtqemuhook ${RPM_BUILD_ROOT}%{_datadir}/%{name}-agent/lib/libvirtqemuhook
install -D agent/target/transformed/cloud-ssh ${RPM_BUILD_ROOT}%{_bindir}/%{name}-ssh
install -D plugins/hypervisors/kvm/target/cloud-plugin-hypervisor-kvm-%{_maventag}.jar ${RPM_BUILD_ROOT}%{_datadir}/%name-agent/lib/cloud-plugin-hypervisor-kvm-%{_maventag}.jar
cp plugins/hypervisors/kvm/target/dependencies/*  ${RPM_BUILD_ROOT}%{_datadir}/%{name}-agent/lib

# Usage server
mkdir -p ${RPM_BUILD_ROOT}%{_sysconfdir}/%{name}/usage
mkdir -p ${RPM_BUILD_ROOT}%{_datadir}/%{name}-usage/lib
install -D usage/target/cloud-usage-%{_maventag}.jar ${RPM_BUILD_ROOT}%{_datadir}/%{name}-usage/cloud-usage-%{_maventag}.jar
install -D usage/target/transformed/db.properties ${RPM_BUILD_ROOT}%{_sysconfdir}/%{name}/usage/db.properties
install -D usage/target/transformed/log4j-cloud_usage.xml ${RPM_BUILD_ROOT}%{_sysconfdir}/%{name}/usage/log4j-cloud.xml
cp usage/target/dependencies/* ${RPM_BUILD_ROOT}%{_datadir}/%{name}-usage/lib/
install -D packaging/centos63/cloud-usage.rc ${RPM_BUILD_ROOT}/%{_sysconfdir}/init.d/%{name}-usage
mkdir -p ${RPM_BUILD_ROOT}%{_localstatedir}/log/%{name}/usage/

# CLI
cp -r cloud-cli/cloudtool ${RPM_BUILD_ROOT}%{python_sitearch}/
install cloud-cli/cloudapis/cloud.py ${RPM_BUILD_ROOT}%{python_sitearch}/cloudapis.py

# MYSQL HA
if [ "x%{_ossnoss}" == "xnoredist" ] ; then
  mkdir -p ${RPM_BUILD_ROOT}%{_datadir}/%{name}-mysql-ha/lib
  cp -r plugins/database/mysql-ha/target/cloud-plugin-database-mysqlha-%{_maventag}.jar ${RPM_BUILD_ROOT}%{_datadir}/%{name}-mysql-ha/lib
fi

#License files from whisker
install -D tools/whisker/NOTICE ${RPM_BUILD_ROOT}%{_defaultdocdir}/%{name}-management-%{version}/NOTICE
install -D tools/whisker/LICENSE ${RPM_BUILD_ROOT}%{_defaultdocdir}/%{name}-management-%{version}/LICENSE
install -D tools/whisker/NOTICE ${RPM_BUILD_ROOT}%{_defaultdocdir}/%{name}-common-%{version}/NOTICE
install -D tools/whisker/LICENSE ${RPM_BUILD_ROOT}%{_defaultdocdir}/%{name}-common-%{version}/LICENSE
install -D tools/whisker/NOTICE ${RPM_BUILD_ROOT}%{_defaultdocdir}/%{name}-agent-%{version}/NOTICE
install -D tools/whisker/LICENSE ${RPM_BUILD_ROOT}%{_defaultdocdir}/%{name}-agent-%{version}/LICENSE
install -D tools/whisker/NOTICE ${RPM_BUILD_ROOT}%{_defaultdocdir}/%{name}-usage-%{version}/NOTICE
install -D tools/whisker/LICENSE ${RPM_BUILD_ROOT}%{_defaultdocdir}/%{name}-usage-%{version}/LICENSE
install -D tools/whisker/NOTICE ${RPM_BUILD_ROOT}%{_defaultdocdir}/%{name}-cli-%{version}/NOTICE
install -D tools/whisker/LICENSE ${RPM_BUILD_ROOT}%{_defaultdocdir}/%{name}-cli-%{version}/LICENSE
if [ "x%{_ossnoss}" == "xnoredist" ] ; then
  install -D tools/whisker/LICENSE ${RPM_BUILD_ROOT}%{_defaultdocdir}/%{name}-mysql-ha-%{version}/LICENSE
  install -D tools/whisker/NOTICE ${RPM_BUILD_ROOT}%{_defaultdocdir}/%{name}-mysql-ha-%{version}/NOTICE
fi

%clean
[ ${RPM_BUILD_ROOT} != "/" ] && rm -rf ${RPM_BUILD_ROOT}

%preun management
/sbin/service cloudstack-management stop || true
if [ "$1" == "0" ] ; then
    /sbin/chkconfig --del cloudstack-management  > /dev/null 2>&1 || true
    /sbin/service cloudstack-management stop > /dev/null 2>&1 || true
fi

%pre management
id cloud > /dev/null 2>&1 || /usr/sbin/useradd -M -c "CloudStack unprivileged user" \
     -r -s /bin/sh -d %{_localstatedir}/cloudstack/management cloud|| true

# set max file descriptors for cloud user to 4096
sed -i /"cloud hard nofile"/d /etc/security/limits.conf
sed -i /"cloud soft nofile"/d /etc/security/limits.conf
echo "cloud hard nofile 4096" >> /etc/security/limits.conf
echo "cloud soft nofile 4096" >> /etc/security/limits.conf
rm -rf %{_localstatedir}/cache/cloud
rm -rf %{_localstatedir}/cache/cloudstack
# user harcoded here, also hardcoded on wscript

# save old configs if they exist (for upgrade). Otherwise we may lose them
# when the old packages are erased. There are a lot of properties files here.
if [ -d "%{_sysconfdir}/cloud" ] ; then
    mv %{_sysconfdir}/cloud %{_sysconfdir}/cloud.rpmsave
fi

%post management
if [ "$1" == "1" ] ; then
    /sbin/chkconfig --add cloudstack-management > /dev/null 2>&1 || true
    /sbin/chkconfig --level 345 cloudstack-management on > /dev/null 2>&1 || true
fi

if [ ! -f %{_datadir}/cloudstack-common/scripts/vm/hypervisor/xenserver/vhd-util ] ; then
    echo Please download vhd-util from http://download.cloud.com.s3.amazonaws.com/tools/vhd-util and put it in 
    echo %{_datadir}/cloudstack-common/scripts/vm/hypervisor/xenserver/
fi

# change cloud user's home to 4.1+ version if needed. Would do this via 'usermod', but it
# requires that cloud user not be in use, so RPM could not be installed while management is running
if getent passwd cloud | grep -q /var/lib/cloud; then 
    sed -i 's/\/var\/lib\/cloud\/management/\/var\/cloudstack\/management/g' /etc/passwd
fi

# if saved configs from upgrade exist, copy them over
if [ -f "%{_sysconfdir}/cloud.rpmsave/management/db.properties" ]; then
    mv %{_sysconfdir}/%{name}/management/db.properties %{_sysconfdir}/%{name}/management/db.properties.rpmnew
    cp -p %{_sysconfdir}/cloud.rpmsave/management/db.properties %{_sysconfdir}/%{name}/management
    if [ -f "%{_sysconfdir}/cloud.rpmsave/management/key" ]; then    
        cp -p %{_sysconfdir}/cloud.rpmsave/management/key %{_sysconfdir}/%{name}/management
    fi
    # make sure we only do this on the first install of this RPM, don't want to overwrite on a reinstall
    mv %{_sysconfdir}/cloud.rpmsave/management/db.properties %{_sysconfdir}/cloud.rpmsave/management/db.properties.rpmsave
fi

# Choose server.xml and tomcat.conf links based on old config, if exists
serverxml=%{_sysconfdir}/%{name}/management/server.xml
oldserverxml=%{_sysconfdir}/cloud.rpmsave/management/server.xml
if [ -f $oldserverxml ] || [ -L $oldserverxml ]; then
    if stat -c %N $oldserverxml| grep -q server-ssl ; then
        if [ -f $serverxml ] || [ -L $serverxml ]; then rm -f $serverxml; fi
        ln -s %{_sysconfdir}/%{name}/management/server-ssl.xml $serverxml
        echo Please verify the server.xml in saved folder, and make the required changes manually , saved folder available at $oldserverxml
    else
        if [ -f $serverxml ] || [ -L $serverxml ]; then rm -f $serverxml; fi
        ln -s %{_sysconfdir}/%{name}/management/server-nonssl.xml $serverxml
        echo Please verify the server.xml in saved folder, and make the required changes manually , saved folder available at $oldserverxml

    fi
else
    echo "Unable to determine ssl settings for server.xml, please run cloudstack-setup-management manually"
fi


tomcatconf=%{_sysconfdir}/%{name}/management/tomcat6.conf
oldtomcatconf=%{_sysconfdir}/cloud.rpmsave/management/tomcat6.conf
if [ -f $oldtomcatconf ] || [ -L $oldtomcatconf ] ; then
    if stat -c %N $oldtomcatconf| grep -q tomcat6-ssl ; then
        if [ -f $tomcatconf ] || [ -L $tomcatconf ]; then rm -f $tomcatconf; fi
        ln -s %{_sysconfdir}/%{name}/management/tomcat6-ssl.conf $tomcatconf
        echo Please verify the tomcat6.conf in saved folder, and make the required changes manually , saved folder available at $oldtomcatconf
    else
        if [ -f $tomcatconf ] || [ -L $tomcatconf ]; then rm -f $tomcatconf; fi
        ln -s %{_sysconfdir}/%{name}/management/tomcat6-nonssl.conf $tomcatconf
        echo Please verify the tomcat6.conf in saved folder, and make the required changes manually , saved folder available at $oldtomcatconf
    fi
else
    echo "Unable to determine ssl settings for tomcat.conf, please run cloudstack-setup-management manually"
fi

if [ -f "%{_sysconfdir}/cloud.rpmsave/management/cloud.keystore" ]; then
    cp -p %{_sysconfdir}/cloud.rpmsave/management/cloud.keystore %{_sysconfdir}/%{name}/management/cloudmanagementserver.keystore
    # make sure we only do this on the first install of this RPM, don't want to overwrite on a reinstall
    mv %{_sysconfdir}/cloud.rpmsave/management/cloud.keystore %{_sysconfdir}/cloud.rpmsave/management/cloud.keystore.rpmsave
fi

%preun agent
/sbin/service cloudstack-agent stop || true
if [ "$1" == "0" ] ; then
    /sbin/chkconfig --del cloudstack-agent > /dev/null 2>&1 || true
    /sbin/service cloudstack-agent stop > /dev/null 2>&1 || true
fi

%pre agent

# save old configs if they exist (for upgrade). Otherwise we may lose them
# when the old packages are erased. There are a lot of properties files here.
if [ -d "%{_sysconfdir}/cloud" ] ; then
    mv %{_sysconfdir}/cloud %{_sysconfdir}/cloud.rpmsave
fi

%post agent
if [ "$1" == "1" ] ; then
    echo "Running %{_bindir}/%{name}-agent-upgrade to update bridge name for upgrade from CloudStack 4.0.x (and before) to CloudStack 4.1 (and later)"
    %{_bindir}/%{name}-agent-upgrade
    if [ ! -d %{_sysconfdir}/libvirt/hooks ] ; then
        mkdir %{_sysconfdir}/libvirt/hooks
    fi
    cp -a ${RPM_BUILD_ROOT}%{_datadir}/%{name}-agent/lib/libvirtqemuhook %{_sysconfdir}/libvirt/hooks/qemu
    /sbin/service libvirtd restart
    /sbin/chkconfig --add cloudstack-agent > /dev/null 2>&1 || true
    /sbin/chkconfig --level 345 cloudstack-agent on > /dev/null 2>&1 || true
fi

# if saved configs from upgrade exist, copy them over
if [ -f "%{_sysconfdir}/cloud.rpmsave/agent/agent.properties" ]; then
    mv %{_sysconfdir}/%{name}/agent/agent.properties  %{_sysconfdir}/%{name}/agent/agent.properties.rpmnew
    cp -p %{_sysconfdir}/cloud.rpmsave/agent/agent.properties %{_sysconfdir}/%{name}/agent
    # make sure we only do this on the first install of this RPM, don't want to overwrite on a reinstall
    mv %{_sysconfdir}/cloud.rpmsave/agent/agent.properties %{_sysconfdir}/cloud.rpmsave/agent/agent.properties.rpmsave
fi

%preun usage
/sbin/service cloudstack-usage stop || true
if [ "$1" == "0" ] ; then
    /sbin/chkconfig --del cloudstack-usage > /dev/null 2>&1 || true
    /sbin/service cloudstack-usage stop > /dev/null 2>&1 || true
fi

%post usage
if [ -f "%{_sysconfdir}/%{name}/management/db.properties" ]; then
    echo Replacing db.properties with management server db.properties
    rm -f %{_sysconfdir}/%{name}/usage/db.properties
    ln -s %{_sysconfdir}/%{name}/management/db.properties %{_sysconfdir}/%{name}/usage/db.properties
    /sbin/chkconfig --add cloudstack-usage > /dev/null 2>&1 || true
    /sbin/chkconfig --level 345 cloudstack-usage on > /dev/null 2>&1 || true
fi

if [ -f "%{_sysconfdir}/%{name}/management/key" ]; then
    echo Replacing key with management server key
    rm -f %{_sysconfdir}/%{name}/usage/key
    ln -s %{_sysconfdir}/%{name}/management/key %{_sysconfdir}/%{name}/usage/key
fi

#No default permission as the permission setup is complex
%files management
%defattr(-,root,root,-)
%dir %attr(0770,root,cloud) %{_sysconfdir}/%{name}/management/Catalina
%dir %attr(0770,root,cloud) %{_sysconfdir}/%{name}/management/Catalina/localhost
%dir %attr(0770,root,cloud) %{_sysconfdir}/%{name}/management/Catalina/localhost/client
%dir %{_datadir}/%{name}-management
%dir %attr(0770,root,cloud) %{_localstatedir}/%{name}/mnt
%dir %attr(0770,cloud,cloud) %{_localstatedir}/%{name}/management
%dir %attr(0770,root,cloud) %{_localstatedir}/cache/%{name}/management
%dir %attr(0770,root,cloud) %{_localstatedir}/cache/%{name}/management/work
%dir %attr(0770,root,cloud) %{_localstatedir}/cache/%{name}/management/temp
%dir %attr(0770,root,cloud) %{_localstatedir}/log/%{name}/management
%config(noreplace) %{_sysconfdir}/sysconfig/%{name}-management
%config(noreplace) %{_sysconfdir}/sudoers.d/%{name}-management
%config(noreplace) %attr(0640,root,cloud) %{_sysconfdir}/%{name}/management/db.properties
%config(noreplace) %{_sysconfdir}/%{name}/management/log4j-cloud.xml
%config(noreplace) %{_sysconfdir}/%{name}/management/server.xml
%config(noreplace) %{_sysconfdir}/%{name}/management/tomcat.conf
%config(noreplace) %{_sysconfdir}/%{name}/management/Catalina/localhost/client/context.xml
%config(noreplace) %{_sysconfdir}/%{name}/management/catalina.policy
%config(noreplace) %{_sysconfdir}/%{name}/management/catalina.properties
%config(noreplace) %{_sysconfdir}/%{name}/management/context.xml
#%config(noreplace) %{_sysconfdir}/%{name}/management/classpath.conf
%config(noreplace) %{_sysconfdir}/%{name}/management/cloudmanagementserver.keystore
%config(noreplace) %{_sysconfdir}/%{name}/management/logging.properties
%config(noreplace) %{_sysconfdir}/%{name}/management/server-nonssl.xml
%config(noreplace) %{_sysconfdir}/%{name}/management/server-ssl.xml
%config(noreplace) %{_sysconfdir}/%{name}/management/tomcat-users.xml
%config(noreplace) %{_sysconfdir}/%{name}/management/web.xml
%config(noreplace) %{_sysconfdir}/%{name}/management/environment.properties
%config(noreplace) %{_sysconfdir}/%{name}/management/java.security.ciphers
%config(noreplace) %{_sysconfdir}/%{name}/management/commons-logging.properties
%attr(0755,root,root) %{_initrddir}/%{name}-management
%attr(0755,root,root) %{_initrddir}/tomcat.sh

%attr(0755,root,root) %{_bindir}/%{name}-setup-management
%attr(0755,root,root) %{_bindir}/%{name}-update-xenserver-licenses
%{_datadir}/%{name}-management/webapps
%{_datadir}/%{name}-management/bin
%{_datadir}/%{name}-management/conf
%{_datadir}/%{name}-management/lib
%{_datadir}/%{name}-management/logs
%{_datadir}/%{name}-management/temp
%{_datadir}/%{name}-management/work
%attr(0755,root,root) %{_bindir}/%{name}-setup-databases
%attr(0755,root,root) %{_bindir}/%{name}-migrate-databases
%attr(0755,root,root) %{_bindir}/%{name}-set-guest-password
%attr(0755,root,root) %{_bindir}/%{name}-set-guest-sshkey
%attr(0755,root,root) %{_bindir}/%{name}-sysvmadm
%attr(0755,root,root) %{_bindir}/%{name}-setup-encryption
%{_datadir}/%{name}-management/setup/*.sql
%{_datadir}/%{name}-management/setup/db/*.sql
%{_datadir}/%{name}-management/setup/*.sh
%{_datadir}/%{name}-management/setup/server-setup.xml
%attr(0755,root,root) %{_bindir}/%{name}-external-ipallocator.py
%attr(0755,root,root) %{_initrddir}/%{name}-ipallocator
%dir %attr(0770,root,root) %{_localstatedir}/log/%{name}/ipallocator
%{_defaultdocdir}/%{name}-management-%{version}/LICENSE
%{_defaultdocdir}/%{name}-management-%{version}/NOTICE
%attr(0644,cloud,cloud) %{_localstatedir}/log/%{name}/management/catalina.out

%files agent
%attr(0755,root,root) %{_bindir}/%{name}-setup-agent
%attr(0755,root,root) %{_bindir}/%{name}-agent-upgrade
%attr(0755,root,root) %{_bindir}/%{name}-ssh
%attr(0755,root,root) %{_sysconfdir}/init.d/%{name}-agent
%attr(0755,root,root) %{_datadir}/%{name}-common/scripts/network/cisco
%config(noreplace) %{_sysconfdir}/%{name}/agent
%dir %{_localstatedir}/log/%{name}/agent
%attr(0644,root,root) %{_datadir}/%{name}-agent/lib/*.jar
%attr(0755,root,root) %{_datadir}/%{name}-agent/lib/libvirtqemuhook
%dir %{_datadir}/%{name}-agent/plugins
%{_defaultdocdir}/%{name}-agent-%{version}/LICENSE
%{_defaultdocdir}/%{name}-agent-%{version}/NOTICE

%files common
%dir %attr(0755,root,root) %{python_sitearch}/cloudutils
%dir %attr(0755,root,root) %{_datadir}/%{name}-common/vms
%attr(0755,root,root) %{_datadir}/%{name}-common/scripts
%attr(0755,root,root) /usr/bin/cloudstack-sccs
%attr(0644, root, root) %{_datadir}/%{name}-common/vms/systemvm.iso
%attr(0644, root, root) %{_datadir}/%{name}-common/vms/systemvm.zip
%attr(0644,root,root) %{python_sitearch}/cloud_utils.py
%attr(0644,root,root) %{python_sitearch}/cloud_utils.pyc
%attr(0644,root,root) %{python_sitearch}/cloudutils/*
%attr(0644, root, root) %{_datadir}/%{name}-common/lib/jasypt-1.9.2.jar
%{_defaultdocdir}/%{name}-common-%{version}/LICENSE
%{_defaultdocdir}/%{name}-common-%{version}/NOTICE

%files usage
%attr(0755,root,root) %{_sysconfdir}/init.d/%{name}-usage
%attr(0644,root,root) %{_datadir}/%{name}-usage/*.jar
%attr(0644,root,root) %{_datadir}/%{name}-usage/lib/*.jar
%dir %attr(0770,root,cloud) %{_localstatedir}/log/%{name}/usage
%attr(0644,root,root) %{_sysconfdir}/%{name}/usage/db.properties
%attr(0644,root,root) %{_sysconfdir}/%{name}/usage/log4j-cloud.xml
%{_defaultdocdir}/%{name}-usage-%{version}/LICENSE
%{_defaultdocdir}/%{name}-usage-%{version}/NOTICE

%files cli
%attr(0644,root,root) %{python_sitearch}/cloudapis.py
%attr(0644,root,root) %{python_sitearch}/cloudtool/__init__.py
%attr(0644,root,root) %{python_sitearch}/cloudtool/utils.py
%{_defaultdocdir}/%{name}-cli-%{version}/LICENSE
%{_defaultdocdir}/%{name}-cli-%{version}/NOTICE

%if "%{_ossnoss}" == "noredist"
%files mysql-ha
%defattr(0644,cloud,cloud,0755)
%attr(0644,root,root) %{_datadir}/%{name}-mysql-ha/lib/*
%{_defaultdocdir}/%{name}-mysql-ha-%{version}/LICENSE
%{_defaultdocdir}/%{name}-mysql-ha-%{version}/NOTICE
%endif

%files baremetal-agent
%attr(0755,root,root) %{_bindir}/cloudstack-setup-baremetal

%changelog
* Thu Apr 30 2015 Rohit Yadav <bhaisaab@apache.org> 4.6.0
- Remove awsapi package

* Fri Jul 04 2014 Hugo Trippaers <hugo@apache.org> 4.5.0
- Add a package for the mysql ha module

* Wed Oct 03 2012 Hugo Trippaers <hugo@apache.org> 4.1.0
- new style spec file<|MERGE_RESOLUTION|>--- conflicted
+++ resolved
@@ -197,11 +197,7 @@
       mvn -Psystemvm -DskipTests -Dnoredist -Dsimulator clean package
    else
       echo "Executing mvn noredist packaging without simulator..."
-<<<<<<< HEAD
-      mvn -Psystemvm -DSkipTests -Dnoredist clean package
-=======
       mvn -Psystemvm -DskipTests -Dnoredist clean package
->>>>>>> b70985d3
    fi
 else
    if [ "%{_sim}" == "SIMULATOR" -o "%{_sim}" == "simulator" ] ; then 
@@ -209,11 +205,7 @@
       mvn -Psystemvm -DskipTests -Dsimulator clean package
    else
       echo "Executing mvn default packaging without simulator ..."
-<<<<<<< HEAD
-      mvn -Psystemvm -DSkipTests clean package
-=======
       mvn -Psystemvm -DskipTests clean package
->>>>>>> b70985d3
    fi
 fi 
 
