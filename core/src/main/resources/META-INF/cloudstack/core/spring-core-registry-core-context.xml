--- conflicted
+++ resolved
@@ -359,15 +359,12 @@
         </property>
     </bean>
 
-<<<<<<< HEAD
+    <bean id="eventBusRegistry"
+          class="org.apache.cloudstack.spring.lifecycle.registry.ExtensionRegistry">
+        <property name="excludeKey" value="event.buses.exclude" />
+    </bean>
+
     <bean id="fileShareProvidersRegistry" class="org.apache.cloudstack.spring.lifecycle.registry.ExtensionRegistry">
           <property name="excludeKey" value="fileshare.providers.exclude" />
     </bean>
-    </beans>
-=======
-    <bean id="eventBusRegistry"
-          class="org.apache.cloudstack.spring.lifecycle.registry.ExtensionRegistry">
-        <property name="excludeKey" value="event.buses.exclude" />
-    </bean>
-</beans>
->>>>>>> 8806e44e
+</beans>