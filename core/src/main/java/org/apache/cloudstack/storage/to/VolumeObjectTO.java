//
// Licensed to the Apache Software Foundation (ASF) under one
// or more contributor license agreements.  See the NOTICE file
// distributed with this work for additional information
// regarding copyright ownership.  The ASF licenses this file
// to you under the Apache License, Version 2.0 (the
// "License"); you may not use this file except in compliance
// with the License.  You may obtain a copy of the License at
//
//   http://www.apache.org/licenses/LICENSE-2.0
//
// Unless required by applicable law or agreed to in writing,
// software distributed under the License is distributed on an
// "AS IS" BASIS, WITHOUT WARRANTIES OR CONDITIONS OF ANY
// KIND, either express or implied.  See the License for the
// specific language governing permissions and limitations
// under the License.
//

package org.apache.cloudstack.storage.to;

import org.apache.cloudstack.engine.subsystem.api.storage.VolumeInfo;

import com.cloud.agent.api.to.DataObjectType;
import com.cloud.agent.api.to.DataStoreTO;
import com.cloud.agent.api.to.DataTO;
import com.cloud.hypervisor.Hypervisor;
import com.cloud.offering.DiskOffering.DiskCacheMode;
import com.cloud.storage.MigrationOptions;
import com.cloud.storage.Storage;
import com.cloud.storage.Volume;

public class VolumeObjectTO implements DataTO {
    private String uuid;
    private Volume.Type volumeType;
    private DataStoreTO dataStore;
    private String name;
    private Long size;
    private String path;
    private Long volumeId;
    private String vmName;
    private long accountId;
    private String chainInfo;
    private Storage.ImageFormat format;
    private Storage.ProvisioningType provisioningType;
    private long id;

    private Long deviceId;
    private Long bytesReadRate;
    private Long bytesReadRateMax;
    private Long bytesReadRateMaxLength;
    private Long bytesWriteRate;
    private Long bytesWriteRateMax;
    private Long bytesWriteRateMaxLength;
    private Long iopsReadRate;
    private Long iopsReadRateMax;
    private Long iopsReadRateMaxLength;
    private Long iopsWriteRate;
    private Long iopsWriteRateMax;
    private Long iopsWriteRateMaxLength;
    private DiskCacheMode cacheMode;
    private Hypervisor.HypervisorType hypervisorType;
    private MigrationOptions migrationOptions;
    private boolean directDownload;
<<<<<<< HEAD
    private String dataStoreUuid;
=======
    private boolean deployAsIs;
    private String updatedDataStoreUUID;
    private String vSphereStoragePolicyId;
>>>>>>> 18e83751

    public VolumeObjectTO() {

    }

    public VolumeObjectTO(VolumeInfo volume) {
        uuid = volume.getUuid();
        path = volume.getPath();
        accountId = volume.getAccountId();
        if (volume.getDataStore() != null) {
            dataStore = volume.getDataStore().getTO();
        } else {
            dataStore = null;
        }
        vmName = volume.getAttachedVmName();
        size = volume.getSize();
        setVolumeId(volume.getId());
        chainInfo = volume.getChainInfo();
        volumeType = volume.getVolumeType();
        name = volume.getName();
        setId(volume.getId());
        format = volume.getFormat();
        provisioningType = volume.getProvisioningType();
        bytesReadRate = volume.getBytesReadRate();
        bytesReadRateMax = volume.getBytesReadRateMax();
        bytesReadRateMaxLength = volume.getBytesReadRateMaxLength();
        bytesWriteRate = volume.getBytesWriteRate();
        bytesWriteRateMax = volume.getBytesWriteRateMax();
        bytesWriteRateMaxLength = volume.getBytesWriteRateMaxLength();
        iopsReadRate = volume.getIopsReadRate();
        iopsReadRateMax = volume.getIopsReadRateMax();
        iopsReadRateMaxLength = volume.getIopsReadRateMaxLength();
        iopsWriteRate = volume.getIopsWriteRate();
        iopsWriteRateMax = volume.getIopsWriteRateMax();
        iopsWriteRateMaxLength = volume.getIopsWriteRateMaxLength();
        cacheMode = volume.getCacheMode();
        hypervisorType = volume.getHypervisorType();
        setDeviceId(volume.getDeviceId());
        this.migrationOptions = volume.getMigrationOptions();
        this.directDownload = volume.isDirectDownload();
        this.deployAsIs = volume.isDeployAsIs();
        this.vSphereStoragePolicyId = volume.getvSphereStoragePolicyId();
    }

    public String getUuid() {
        return uuid;
    }

    @Override
    public String getPath() {
        return path;
    }

    public Volume.Type getVolumeType() {
        return volumeType;
    }

    @Override
    public DataStoreTO getDataStore() {
        return dataStore;
    }

    @Override
    public Hypervisor.HypervisorType getHypervisorType() {
        return hypervisorType;
    }

    public void setDataStore(DataStoreTO store) {
        dataStore = store;
    }

    public void setDataStore(PrimaryDataStoreTO dataStore) {
        this.dataStore = dataStore;
    }

    public String getName() {
        return name;
    }

    public Long getSize() {
        return size;
    }

    @Override
    public DataObjectType getObjectType() {
        return DataObjectType.VOLUME;
    }

    public void setUuid(String uuid) {
        this.uuid = uuid;
    }

    public void setName(String name) {
        this.name = name;
    }

    public void setSize(long size) {
        this.size = size;
    }

    public void setPath(String path) {
        this.path = path;
    }

    public Long getVolumeId() {
        return volumeId;
    }

    public void setVolumeId(Long volumeId) {
        this.volumeId = volumeId;
    }

    public long getAccountId() {
        return accountId;
    }

    public void setAccountId(long accountId) {
        this.accountId = accountId;
    }

    public String getVmName() {
        return vmName;
    }

    public void setVmName(String vmName) {
        this.vmName = vmName;
    }

    public String getChainInfo() {
        return chainInfo;
    }

    public void setChainInfo(String chainInfo) {
        this.chainInfo = chainInfo;
    }

    @Override
    public long getId() {
        return id;
    }

    public void setId(long id) {
        this.id = id;
    }

    public Storage.ImageFormat getFormat() {
        return format;
    }

    public void setFormat(Storage.ImageFormat format) {
        this.format = format;
    }

    public Storage.ProvisioningType getProvisioningType(){
        return provisioningType;
    }

    public void setProvisioningType(Storage.ProvisioningType provisioningType){
        this.provisioningType = provisioningType;
    }

    @Override
    public String toString() {
        return new StringBuilder("volumeTO[uuid=").append(uuid).append("|path=").append(path).append("|datastore=").append(dataStore).append("]").toString();
    }

    public void setBytesReadRate(Long bytesReadRate) {
        this.bytesReadRate = bytesReadRate;
    }

    public Long getBytesReadRate() {
        return bytesReadRate;
    }

    public Long getBytesReadRateMax() { return bytesReadRateMax; }

    public void setBytesReadRateMax(Long bytesReadRateMax) { this.bytesReadRateMax = bytesReadRateMax; }

    public Long getBytesReadRateMaxLength() { return bytesReadRateMaxLength; }

    public void setBytesReadRateMaxLength(Long bytesReadRateMaxLength) { this.bytesReadRateMaxLength = bytesReadRateMaxLength; }

    public void setBytesWriteRate(Long bytesWriteRate) {
        this.bytesWriteRate = bytesWriteRate;
    }

    public Long getBytesWriteRate() {
        return bytesWriteRate;
    }

    public Long getBytesWriteRateMax() { return bytesWriteRateMax; }

    public void setBytesWriteRateMax(Long bytesWriteRateMax) { this.bytesWriteRateMax = bytesWriteRateMax; }

    public Long getBytesWriteRateMaxLength() { return bytesWriteRateMaxLength; }

    public void setBytesWriteRateMaxLength(Long bytesWriteRateMaxLength) { this.bytesWriteRateMaxLength = bytesWriteRateMaxLength; }

    public void setIopsReadRate(Long iopsReadRate) {
        this.iopsReadRate = iopsReadRate;
    }

    public Long getIopsReadRate() {
        return iopsReadRate;
    }

    public Long getIopsReadRateMax() { return iopsReadRateMax; }

    public void setIopsReadRateMax(Long iopsReadRateMax) { this.iopsReadRateMax = iopsReadRateMax; }

    public Long getIopsReadRateMaxLength() { return iopsReadRateMaxLength; }

    public void setIopsReadRateMaxLength(Long iopsReadRateMaxLength) { this.iopsReadRateMaxLength = iopsReadRateMaxLength; }

    public void setIopsWriteRate(Long iopsWriteRate) {
        this.iopsWriteRate = iopsWriteRate;
    }

    public Long getIopsWriteRate() {
        return iopsWriteRate;
    }

    public Long getIopsWriteRateMax() { return iopsWriteRateMax; }

    public void setIopsWriteRateMax(Long iopsWriteRateMax) { this.iopsWriteRateMax = iopsWriteRateMax; }

    public Long getIopsWriteRateMaxLength() { return iopsWriteRateMaxLength; }

    public void setIopsWriteRateMaxLength(Long iopsWriteRateMaxLength) { this.iopsWriteRateMaxLength = iopsWriteRateMaxLength; }

    public Long getDeviceId() {
        return deviceId;
    }

    public void setDeviceId(Long deviceId) {
        this.deviceId = deviceId;
    }

    public void setCacheMode(DiskCacheMode cacheMode) {
        this.cacheMode = cacheMode;
    }

    public DiskCacheMode getCacheMode() {
        return cacheMode;
    }

    public MigrationOptions getMigrationOptions() {
        return migrationOptions;
    }

    public boolean isDirectDownload() {
        return directDownload;
    }

<<<<<<< HEAD
    public String getDataStoreUuid() {
        return dataStoreUuid;
    }

    public void setDataStoreUuid(String dataStoreUuid) {
        this.dataStoreUuid = dataStoreUuid;
    }

=======
    public boolean isDeployAsIs() {
        return deployAsIs;
    }

    public String getUpdatedDataStoreUUID() {
        return updatedDataStoreUUID;
    }

    public void setUpdatedDataStoreUUID(String updatedDataStoreUUID) {
        this.updatedDataStoreUUID = updatedDataStoreUUID;
    }

    public String getvSphereStoragePolicyId() {
        return vSphereStoragePolicyId;
    }

    public void setvSphereStoragePolicyId(String vSphereStoragePolicyId) {
        this.vSphereStoragePolicyId = vSphereStoragePolicyId;
    }
>>>>>>> 18e83751
}<|MERGE_RESOLUTION|>--- conflicted
+++ resolved
@@ -62,13 +62,10 @@
     private Hypervisor.HypervisorType hypervisorType;
     private MigrationOptions migrationOptions;
     private boolean directDownload;
-<<<<<<< HEAD
     private String dataStoreUuid;
-=======
     private boolean deployAsIs;
     private String updatedDataStoreUUID;
     private String vSphereStoragePolicyId;
->>>>>>> 18e83751
 
     public VolumeObjectTO() {
 
@@ -323,7 +320,6 @@
         return directDownload;
     }
 
-<<<<<<< HEAD
     public String getDataStoreUuid() {
         return dataStoreUuid;
     }
@@ -332,7 +328,6 @@
         this.dataStoreUuid = dataStoreUuid;
     }
 
-=======
     public boolean isDeployAsIs() {
         return deployAsIs;
     }
@@ -352,5 +347,4 @@
     public void setvSphereStoragePolicyId(String vSphereStoragePolicyId) {
         this.vSphereStoragePolicyId = vSphereStoragePolicyId;
     }
->>>>>>> 18e83751
 }