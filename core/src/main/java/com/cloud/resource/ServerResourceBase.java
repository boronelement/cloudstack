//
// Licensed to the Apache Software Foundation (ASF) under one
// or more contributor license agreements.  See the NOTICE file
// distributed with this work for additional information
// regarding copyright ownership.  The ASF licenses this file
// to you under the Apache License, Version 2.0 (the
// "License"); you may not use this file except in compliance
// with the License.  You may obtain a copy of the License at
//
//   http://www.apache.org/licenses/LICENSE-2.0
//
// Unless required by applicable law or agreed to in writing,
// software distributed under the License is distributed on an
// "AS IS" BASIS, WITHOUT WARRANTIES OR CONDITIONS OF ANY
// KIND, either express or implied.  See the License for the
// specific language governing permissions and limitations
// under the License.
//

package com.cloud.resource;

import java.io.PrintWriter;
import java.io.StringWriter;
import java.net.NetworkInterface;
import java.net.SocketException;
import java.util.ArrayList;
import java.util.Arrays;
import java.util.Collections;
import java.util.Date;
import java.util.LinkedList;
import java.util.List;
import java.util.Map;

import javax.naming.ConfigurationException;

import org.apache.commons.collections.CollectionUtils;
import org.apache.commons.lang3.StringUtils;
import org.apache.logging.log4j.Logger;
import org.apache.logging.log4j.LogManager;

import com.cloud.agent.IAgentControl;
import com.cloud.agent.api.Answer;
import com.cloud.agent.api.Command;
import com.cloud.agent.api.StartupCommand;
import com.cloud.utils.net.NetUtils;
import com.cloud.utils.script.Script;

public abstract class ServerResourceBase implements ServerResource {
<<<<<<< HEAD
    protected Logger logger = LogManager.getLogger(getClass());
    protected String _name;
    private ArrayList<String> _warnings = new ArrayList<String>();
    private ArrayList<String> _errors = new ArrayList<String>();
    protected NetworkInterface _publicNic;
    protected NetworkInterface _privateNic;
    protected NetworkInterface _storageNic;
    protected NetworkInterface _storageNic2;
    protected IAgentControl _agentControl;
=======
    private static final Logger s_logger = Logger.getLogger(ServerResourceBase.class);
    protected String name;
    private ArrayList<String> warnings = new ArrayList<String>();
    private ArrayList<String> errors = new ArrayList<String>();
    protected NetworkInterface publicNic;
    protected NetworkInterface privateNic;
    protected NetworkInterface storageNic;
    protected NetworkInterface storageNic2;
    protected IAgentControl agentControl;
>>>>>>> 3c608290

    @Override
    public String getName() {
        return name;
    }

    protected String findScript(String script) {
        return Script.findScript(getDefaultScriptsDir(), script);
    }

    protected abstract String getDefaultScriptsDir();

    @Override
    public boolean configure(final String name, Map<String, Object> params) throws ConfigurationException {
        this.name = name;

        defineResourceNetworkInterfaces(params);

        if (privateNic == null) {
            tryToAutoDiscoverResourcePrivateNetworkInterface();
        }

        String infos[] = NetUtils.getNetworkParams(privateNic);
        if (infos == null) {
            logger.warn("Incorrect details for private Nic during initialization of ServerResourceBase");
            return false;
        }
        params.put("host.ip", infos[0]);
        params.put("host.mac.address", infos[1]);

        return true;
    }

    protected void defineResourceNetworkInterfaces(Map<String, Object> params) {
        String privateNic = (String) params.get("private.network.device");
        privateNic = privateNic == null ? "xenbr0" : privateNic;

        String publicNic = (String) params.get("public.network.device");
        publicNic = publicNic == null ? "xenbr1" : publicNic;

        String storageNic = (String) params.get("storage.network.device");
        String storageNic2 = (String) params.get("storage.network.device.2");

        this.privateNic = NetUtils.getNetworkInterface(privateNic);
        this.publicNic = NetUtils.getNetworkInterface(publicNic);
        this.storageNic = NetUtils.getNetworkInterface(storageNic);
        this.storageNic2 = NetUtils.getNetworkInterface(storageNic2);
    }

    protected void tryToAutoDiscoverResourcePrivateNetworkInterface() throws ConfigurationException {
        logger.info("Trying to autodiscover this resource's private network interface.");

        List<NetworkInterface> nics;
        try {
            nics = Collections.list(NetworkInterface.getNetworkInterfaces());
            if (CollectionUtils.isEmpty(nics)) {
                throw new ConfigurationException("This resource has no NICs. Unable to configure it.");
            }
        } catch (SocketException e) {
            throw new ConfigurationException(String.format("Could not retrieve the environment NICs due to [%s].", e.getMessage()));
        }

        logger.debug(String.format("Searching the private NIC along the environment NICs [%s].", Arrays.toString(nics.toArray())));

        for (NetworkInterface nic : nics) {
            if (isValidNicToUseAsPrivateNic(nic))  {
<<<<<<< HEAD
                logger.info(String.format("Using NIC [%s] as private NIC.", nic));
                _privateNic = nic;
=======
                s_logger.info(String.format("Using NIC [%s] as private NIC.", nic));
                privateNic = nic;
>>>>>>> 3c608290
                return;
            }
        }

        throw new ConfigurationException("It was not possible to define a private NIC for this resource.");
    }

    protected boolean isValidNicToUseAsPrivateNic(NetworkInterface nic) {
        String nicName = nic.getName();

        logger.debug(String.format("Verifying if NIC [%s] can be used as private NIC.", nic));

        String[] nicNameStartsToAvoid = {"vnif", "vnbr", "peth", "vif", "virbr"};
        if (nic.isVirtual() || StringUtils.startsWithAny(nicName, nicNameStartsToAvoid) || nicName.contains(":")) {
            logger.debug(String.format("Not using NIC [%s] because it is either virtual, starts with %s, or contains \":\"" +
             " in its name.", Arrays.toString(nicNameStartsToAvoid), nic));
            return false;
        }

        String[] info = NetUtils.getNicParams(nicName);
        if (info == null || info[0] == null) {
            logger.debug(String.format("Not using NIC [%s] because it does not have a valid IP to use as the private IP.", nic));
            return false;
        }

        return true;
    }

    protected void fillNetworkInformation(final StartupCommand cmd) {
        String[] info = null;
        if (privateNic != null) {
            info = NetUtils.getNetworkParams(privateNic);
            if (info != null) {
                if (logger.isDebugEnabled()) {
                    logger.debug("Parameters for private nic: " + info[0] + " - " + info[1] + "-" + info[2]);
                }
                cmd.setPrivateIpAddress(info[0]);
                cmd.setPrivateMacAddress(info[1]);
                cmd.setPrivateNetmask(info[2]);
            }
        }

<<<<<<< HEAD
        if (_storageNic != null) {
            if (logger.isDebugEnabled()) {
                logger.debug("Storage has its now nic: " + _storageNic.getName());
=======
        if (storageNic != null) {
            if (s_logger.isDebugEnabled()) {
                s_logger.debug("Storage has its now nic: " + storageNic.getName());
>>>>>>> 3c608290
            }
            info = NetUtils.getNetworkParams(storageNic);
        }

        // NOTE: In case you're wondering, this is not here by mistake.
        if (info != null) {
            if (logger.isDebugEnabled()) {
                logger.debug("Parameters for storage nic: " + info[0] + " - " + info[1] + "-" + info[2]);
            }
            cmd.setStorageIpAddress(info[0]);
            cmd.setStorageMacAddress(info[1]);
            cmd.setStorageNetmask(info[2]);
        }

        if (publicNic != null) {
            info = NetUtils.getNetworkParams(publicNic);
            if (info != null) {
                if (logger.isDebugEnabled()) {
                    logger.debug("Parameters for public nic: " + info[0] + " - " + info[1] + "-" + info[2]);
                }
                cmd.setPublicIpAddress(info[0]);
                cmd.setPublicMacAddress(info[1]);
                cmd.setPublicNetmask(info[2]);
            }
        }

        if (storageNic2 != null) {
            info = NetUtils.getNetworkParams(storageNic2);
            if (info != null) {
                if (logger.isDebugEnabled()) {
                    logger.debug("Parameters for storage nic 2: " + info[0] + " - " + info[1] + "-" + info[2]);
                }
                cmd.setStorageIpAddressDeux(info[0]);
                cmd.setStorageMacAddressDeux(info[1]);
                cmd.setStorageNetmaskDeux(info[2]);
            }
        }
    }

    @Override
    public void disconnected() {
    }

    @Override
    public IAgentControl getAgentControl() {
        return agentControl;
    }

    @Override
    public void setAgentControl(IAgentControl agentControl) {
        this.agentControl = agentControl;
    }

    protected void recordWarning(final String msg, final Throwable th) {
        final String str = getLogStr(msg, th);
        synchronized (warnings) {
            warnings.add(str);
        }
    }

    protected void recordWarning(final String msg) {
        recordWarning(msg, null);
    }

    protected List<String> getWarnings() {
        synchronized (warnings) {
            final List<String> results = new LinkedList<String>(warnings);
            warnings.clear();
            return results;
        }
    }

    protected List<String> getErrors() {
        synchronized (errors) {
            final List<String> result = new LinkedList<String>(errors);
            errors.clear();
            return result;
        }
    }

    protected void recordError(final String msg, final Throwable th) {
        final String str = getLogStr(msg, th);
        synchronized (errors) {
            errors.add(str);
        }
    }

    protected void recordError(final String msg) {
        recordError(msg, null);
    }

    protected Answer createErrorAnswer(final Command cmd, final String msg, final Throwable th) {
        final StringWriter writer = new StringWriter();
        if (msg != null) {
            writer.append(msg);
        }
        writer.append("===>Stack<===");
        th.printStackTrace(new PrintWriter(writer));
        return new Answer(cmd, false, writer.toString());
    }

    protected String createErrorDetail(final String msg, final Throwable th) {
        final StringWriter writer = new StringWriter();
        if (msg != null) {
            writer.append(msg);
        }
        writer.append("===>Stack<===");
        th.printStackTrace(new PrintWriter(writer));
        return writer.toString();
    }

    protected String getLogStr(final String msg, final Throwable th) {
        final StringWriter writer = new StringWriter();
        writer.append(new Date().toString()).append(": ").append(msg);
        if (th != null) {
            writer.append("\n  Exception: ");
            th.printStackTrace(new PrintWriter(writer));
        }
        return writer.toString();
    }

    @Override
    public boolean start() {
        return true;
    }

    @Override
    public boolean stop() {
        return true;
    }
}<|MERGE_RESOLUTION|>--- conflicted
+++ resolved
@@ -46,18 +46,7 @@
 import com.cloud.utils.script.Script;
 
 public abstract class ServerResourceBase implements ServerResource {
-<<<<<<< HEAD
     protected Logger logger = LogManager.getLogger(getClass());
-    protected String _name;
-    private ArrayList<String> _warnings = new ArrayList<String>();
-    private ArrayList<String> _errors = new ArrayList<String>();
-    protected NetworkInterface _publicNic;
-    protected NetworkInterface _privateNic;
-    protected NetworkInterface _storageNic;
-    protected NetworkInterface _storageNic2;
-    protected IAgentControl _agentControl;
-=======
-    private static final Logger s_logger = Logger.getLogger(ServerResourceBase.class);
     protected String name;
     private ArrayList<String> warnings = new ArrayList<String>();
     private ArrayList<String> errors = new ArrayList<String>();
@@ -66,7 +55,6 @@
     protected NetworkInterface storageNic;
     protected NetworkInterface storageNic2;
     protected IAgentControl agentControl;
->>>>>>> 3c608290
 
     @Override
     public String getName() {
@@ -133,13 +121,8 @@
 
         for (NetworkInterface nic : nics) {
             if (isValidNicToUseAsPrivateNic(nic))  {
-<<<<<<< HEAD
                 logger.info(String.format("Using NIC [%s] as private NIC.", nic));
-                _privateNic = nic;
-=======
-                s_logger.info(String.format("Using NIC [%s] as private NIC.", nic));
                 privateNic = nic;
->>>>>>> 3c608290
                 return;
             }
         }
@@ -182,15 +165,9 @@
             }
         }
 
-<<<<<<< HEAD
-        if (_storageNic != null) {
+        if (storageNic != null) {
             if (logger.isDebugEnabled()) {
-                logger.debug("Storage has its now nic: " + _storageNic.getName());
-=======
-        if (storageNic != null) {
-            if (s_logger.isDebugEnabled()) {
-                s_logger.debug("Storage has its now nic: " + storageNic.getName());
->>>>>>> 3c608290
+                logger.debug("Storage has its now nic: " + storageNic.getName());
             }
             info = NetUtils.getNetworkParams(storageNic);
         }
