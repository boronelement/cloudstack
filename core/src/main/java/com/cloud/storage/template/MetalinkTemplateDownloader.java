--- conflicted
+++ resolved
@@ -138,11 +138,7 @@
             i++;
         }
         if (!downloaded) {
-<<<<<<< HEAD
-            logger.error("Template couldnt be downloaded");
-=======
-            LOGGER.error("Template couldn't be downloaded");
->>>>>>> 10c77c88
+            logger.error("Template couldn't be downloaded");
             status = Status.UNRECOVERABLE_ERROR;
             return 0;
         }
