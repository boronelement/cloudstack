//
// Licensed to the Apache Software Foundation (ASF) under one
// or more contributor license agreements.  See the NOTICE file
// distributed with this work for additional information
// regarding copyright ownership.  The ASF licenses this file
// to you under the Apache License, Version 2.0 (the
// "License"); you may not use this file except in compliance
// with the License.  You may obtain a copy of the License at
//
//   http://www.apache.org/licenses/LICENSE-2.0
//
// Unless required by applicable law or agreed to in writing,
// software distributed under the License is distributed on an
// "AS IS" BASIS, WITHOUT WARRANTIES OR CONDITIONS OF ANY
// KIND, either express or implied.  See the License for the
// specific language governing permissions and limitations
// under the License.
//

package com.cloud.storage.template;

import com.amazonaws.event.ProgressEvent;
import com.amazonaws.event.ProgressEventType;
import com.amazonaws.event.ProgressListener;
import com.amazonaws.services.s3.model.ObjectMetadata;
import com.amazonaws.services.s3.model.PutObjectRequest;
import com.amazonaws.services.s3.model.StorageClass;
import com.amazonaws.services.s3.transfer.Upload;
import com.cloud.agent.api.to.S3TO;
import com.cloud.utils.net.HTTPUtils;
import com.cloud.utils.net.Proxy;
import com.cloud.utils.storage.S3.S3Utils;
import org.apache.cloudstack.managed.context.ManagedContextRunnable;
import org.apache.cloudstack.storage.command.DownloadCommand.ResourceType;
import org.apache.commons.httpclient.Header;
import org.apache.commons.httpclient.HttpClient;
import org.apache.commons.httpclient.HttpStatus;
import org.apache.commons.httpclient.URIException;
import org.apache.commons.httpclient.methods.GetMethod;
import org.apache.commons.httpclient.params.HttpMethodParams;
import org.apache.commons.lang3.StringUtils;

import java.io.BufferedInputStream;
import java.io.IOException;
import java.io.InputStream;
import java.util.Date;
import java.util.List;

import static com.cloud.utils.NumbersUtil.toHumanReadableSize;
import static java.util.Arrays.asList;

/**
 * Download a template file using HTTP(S)
 *
 * This class, once instantiated, has the purpose to download a single Template to an S3 Image Store.
 *
 * Execution of the instance is started when runInContext() is called.
 */
public class S3TemplateDownloader extends ManagedContextRunnable implements TemplateDownloader {

    private final String downloadUrl;
    private final String s3Key;
    private final String fileExtension;
    private final HttpClient httpClient;
    private final GetMethod getMethod;
    private final DownloadCompleteCallback downloadCompleteCallback;
    private final S3TO s3TO;
    private String errorString = "";
    private TemplateDownloader.Status status = TemplateDownloader.Status.NOT_STARTED;
    private ResourceType resourceType = ResourceType.TEMPLATE;
    private long remoteSize;
    private long downloadTime;
    private long totalBytes;
    private long maxTemplateSizeInByte;
    private boolean resume = false;
    private boolean followRedirects = false;

    public S3TemplateDownloader(S3TO s3TO, String downloadUrl, String installPath, DownloadCompleteCallback downloadCompleteCallback,
            long maxTemplateSizeInBytes, String username, String password, Proxy proxy, ResourceType resourceType) {
        this.downloadUrl = downloadUrl;
        this.s3TO = s3TO;
        this.resourceType = resourceType;
        this.maxTemplateSizeInByte = maxTemplateSizeInBytes;
        this.httpClient = HTTPUtils.getHTTPClient();
        this.downloadCompleteCallback = downloadCompleteCallback;

        // Create a GET method for the download url.
        this.getMethod = new GetMethod(downloadUrl);

        // Set the retry handler, default to retry 5 times.
        this.getMethod.getParams().setParameter(HttpMethodParams.RETRY_HANDLER, HTTPUtils.getHttpMethodRetryHandler(5));

        // Follow redirects
        this.getMethod.setFollowRedirects(followRedirects);

        // Set file extension.
        this.fileExtension = StringUtils.substringAfterLast(StringUtils.substringAfterLast(downloadUrl, "/"), ".");

        // Calculate and set S3 Key.
        this.s3Key = StringUtils.join(asList(installPath, StringUtils.substringAfterLast(downloadUrl, "/")), S3Utils.SEPARATOR);

        // Set proxy if available.
        HTTPUtils.setProxy(proxy, this.httpClient);

        // Set credentials if available.
        HTTPUtils.setCredentials(username, password, this.httpClient);
    }

    @Override
    public long download(boolean resume, DownloadCompleteCallback callback) {
        if (!status.equals(Status.NOT_STARTED)) {
            // Only start downloading if we haven't started yet.
            logger.debug("Template download is already started, not starting again. Template: " + downloadUrl);

            return 0;
        }

        int responseCode;
        if ((responseCode = HTTPUtils.executeMethod(httpClient, getMethod)) == -1) {
            errorString = "Exception while executing HttpMethod " + getMethod.getName() + " on URL " + downloadUrl;
            logger.warn(errorString);

            status = Status.UNRECOVERABLE_ERROR;
            return 0;
        }

        boolean failedDueToRedirection = List.of(HttpStatus.SC_MOVED_PERMANENTLY,
                HttpStatus.SC_MOVED_TEMPORARILY).contains(responseCode) && !followRedirects;
        if (!HTTPUtils.verifyResponseCode(responseCode) || failedDueToRedirection) {
            errorString = "Response code for GetMethod of " + downloadUrl + " is incorrect, responseCode: " + responseCode;
<<<<<<< HEAD
            logger.warn(errorString);

=======
            LOGGER.warn(errorString);
>>>>>>> f2da882d
            status = Status.UNRECOVERABLE_ERROR;
            return 0;
        }

        // Headers
        Header contentLengthHeader = getMethod.getResponseHeader("content-length");
        Header contentTypeHeader = getMethod.getResponseHeader("content-type");

        // Check the contentLengthHeader and transferEncodingHeader.
        if (contentLengthHeader == null) {
            errorString = "The ContentLengthHeader of " + downloadUrl + " isn't supplied";
            logger.warn(errorString);

            status = Status.UNRECOVERABLE_ERROR;
            return 0;
        } else {
            // The ContentLengthHeader is supplied, parse it's value.
            remoteSize = Long.parseLong(contentLengthHeader.getValue());
        }

        if (remoteSize > maxTemplateSizeInByte) {
            errorString = "Remote size is too large for template " + downloadUrl + " remote size is " + remoteSize + " max allowed is " + maxTemplateSizeInByte;
            logger.warn(errorString);

            status = Status.UNRECOVERABLE_ERROR;
            return 0;
        }

        InputStream inputStream;

        try {
            inputStream = new BufferedInputStream(getMethod.getResponseBodyAsStream());
        } catch (IOException e) {
            errorString = "Exception occurred while opening InputStream for template " + downloadUrl;
            logger.warn(errorString);

            status = Status.UNRECOVERABLE_ERROR;
            return 0;
        }

        logger.info("Starting download from " + downloadUrl + " to S3 bucket " + s3TO.getBucketName() + " and size " + toHumanReadableSize(remoteSize) + " bytes");

        // Time the upload starts.
        final Date start = new Date();

        ObjectMetadata objectMetadata = new ObjectMetadata();
        objectMetadata.setContentLength(remoteSize);

        if (contentTypeHeader.getValue() != null) {
            objectMetadata.setContentType(contentTypeHeader.getValue());
        }

        // Create the PutObjectRequest.
        PutObjectRequest putObjectRequest = new PutObjectRequest(s3TO.getBucketName(), s3Key, inputStream, objectMetadata);

        // If reduced redundancy is enabled, set it.
        if (s3TO.isEnableRRS()) {
            putObjectRequest.withStorageClass(StorageClass.ReducedRedundancy);
        }

        Upload upload = S3Utils.putObject(s3TO, putObjectRequest);

        upload.addProgressListener(new ProgressListener() {
            @Override
            public void progressChanged(ProgressEvent progressEvent) {

                // Record the amount of bytes transferred.
                totalBytes += progressEvent.getBytesTransferred();

                logger.trace("Template download from " + downloadUrl + " to S3 bucket " + s3TO.getBucketName() + " transferred  " + toHumanReadableSize(totalBytes) + " in " + ((new Date().getTime() - start.getTime()) / 1000) + " seconds");

                if (progressEvent.getEventType() == ProgressEventType.TRANSFER_STARTED_EVENT) {
                    status = Status.IN_PROGRESS;
                } else if (progressEvent.getEventType() == ProgressEventType.TRANSFER_COMPLETED_EVENT) {
                    status = Status.DOWNLOAD_FINISHED;
                } else if (progressEvent.getEventType() == ProgressEventType.TRANSFER_CANCELED_EVENT) {
                    status = Status.ABORTED;
                } else if (progressEvent.getEventType() == ProgressEventType.TRANSFER_FAILED_EVENT) {
                    status = Status.UNRECOVERABLE_ERROR;
                }
            }
        });

        try {
            // Wait for the upload to complete.
            upload.waitForCompletion();
        } catch (InterruptedException e) {
            // Interruption while waiting for the upload to complete.
            logger.warn("Interruption occurred while waiting for upload of " + downloadUrl + " to complete");
        }

        downloadTime = new Date().getTime() - start.getTime();

        if (status == Status.DOWNLOAD_FINISHED) {
             logger.info("Template download from " + downloadUrl + " to S3 bucket " + s3TO.getBucketName() + " transferred  " + toHumanReadableSize(totalBytes) + " in " + (downloadTime / 1000) + " seconds, completed successfully!");
        } else {
             logger.warn("Template download from " + downloadUrl + " to S3 bucket " + s3TO.getBucketName() + " transferred  " + toHumanReadableSize(totalBytes) + " in " + (downloadTime / 1000) + " seconds, completed with status " + status.toString());
        }

        // Close input stream
        getMethod.releaseConnection();

        // Call the callback!
        if (callback != null) {
            callback.downloadComplete(status);
        }

        return totalBytes;
    }

    public String getDownloadUrl() {
        try {
            return getMethod.getURI().toString();
        } catch (URIException e) {
            return null;
        }
    }

    @Override
    public Status getStatus() {
        return status;
    }

    @Override
    public long getDownloadTime() {
        return downloadTime;
    }

    @Override
    public long getDownloadedBytes() {
        return totalBytes;
    }

    /**
     * Returns an InputStream only when the status is DOWNLOAD_FINISHED.
     *
     * The caller of this method must close the InputStream to prevent resource leaks!
     *
     * @return S3ObjectInputStream of the object.
     */
    public InputStream getS3ObjectInputStream() {
        // Check if the download is finished
        if (status != Status.DOWNLOAD_FINISHED) {
            return null;
        }

        return S3Utils.getObjectStream(s3TO, s3TO.getBucketName(), s3Key);
    }

    public void cleanupAfterError() {
        logger.warn("Cleanup after error, trying to remove object: " + s3Key);

        S3Utils.deleteObject(s3TO, s3TO.getBucketName(), s3Key);
    }

    @Override
    public boolean stopDownload() {
        switch (status) {
            case IN_PROGRESS:
                if (getMethod != null) {
                    getMethod.abort();
                }
                break;
            case UNKNOWN:
            case NOT_STARTED:
            case RECOVERABLE_ERROR:
            case UNRECOVERABLE_ERROR:
            case ABORTED:
            case DOWNLOAD_FINISHED:
                // Remove the object if it already has been uploaded.
                S3Utils.deleteObject(s3TO, s3TO.getBucketName(), s3Key);
                break;
            default:
                break;
        }

        status = TemplateDownloader.Status.ABORTED;
        return true;
    }

    @Override
    public int getDownloadPercent() {
        if (remoteSize == 0) {
            return 0;
        }

        return (int) (100.0 * totalBytes / remoteSize);
    }

    @Override
    protected void runInContext() {
        // Start the download!
        download(resume, downloadCompleteCallback);
    }

    @Override
    public void setStatus(Status status) {
        this.status = status;
    }

    public boolean isResume() {
        return resume;
    }

    @Override
    public String getDownloadError() {
        return errorString;
    }

    @Override
    public String getDownloadLocalPath() {
        return s3Key;
    }

    @Override
    public void setResume(boolean resume) {
        this.resume = resume;
    }

    @Override
    public long getMaxTemplateSizeInBytes() {
        return maxTemplateSizeInByte;
    }

    @Override
    public void setDownloadError(String error) {
        errorString = error;
    }

    @Override
    public boolean isInited() {
        return true;
    }

    public ResourceType getResourceType() {
        return resourceType;
    }

    public long getTotalBytes() {
        return totalBytes;
    }

    public String getFileExtension() {
        return fileExtension;
    }

    @Override
    public void setFollowRedirects(boolean followRedirects) {
        this.followRedirects = followRedirects;
        if (this.getMethod != null) {
            this.getMethod.setFollowRedirects(followRedirects);
        }
    }
}<|MERGE_RESOLUTION|>--- conflicted
+++ resolved
@@ -128,12 +128,7 @@
                 HttpStatus.SC_MOVED_TEMPORARILY).contains(responseCode) && !followRedirects;
         if (!HTTPUtils.verifyResponseCode(responseCode) || failedDueToRedirection) {
             errorString = "Response code for GetMethod of " + downloadUrl + " is incorrect, responseCode: " + responseCode;
-<<<<<<< HEAD
-            logger.warn(errorString);
-
-=======
-            LOGGER.warn(errorString);
->>>>>>> f2da882d
+            logger.warn(errorString);
             status = Status.UNRECOVERABLE_ERROR;
             return 0;
         }
