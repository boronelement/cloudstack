//
// Licensed to the Apache Software Foundation (ASF) under one
// or more contributor license agreements.  See the NOTICE file
// distributed with this work for additional information
// regarding copyright ownership.  The ASF licenses this file
// to you under the Apache License, Version 2.0 (the
// "License"); you may not use this file except in compliance
// with the License.  You may obtain a copy of the License at
//
//   http://www.apache.org/licenses/LICENSE-2.0
//
// Unless required by applicable law or agreed to in writing,
// software distributed under the License is distributed on an
// "AS IS" BASIS, WITHOUT WARRANTIES OR CONDITIONS OF ANY
// KIND, either express or implied.  See the License for the
// specific language governing permissions and limitations
// under the License.
//

package com.cloud.agent.resource.virtualnetwork;

<<<<<<< HEAD
import java.io.IOException;
import java.net.InetSocketAddress;
import java.nio.channels.SocketChannel;
import java.util.ArrayList;
import java.util.HashMap;
import java.util.List;
import java.util.Map;
import java.util.Queue;
import java.util.UUID;
import java.util.concurrent.LinkedBlockingQueue;
import java.util.concurrent.locks.Lock;
import java.util.concurrent.locks.ReentrantLock;

import javax.naming.ConfigurationException;

import com.cloud.utils.PasswordGenerator;
import org.apache.cloudstack.ca.SetupCertificateAnswer;
import org.apache.cloudstack.ca.SetupCertificateCommand;
import org.apache.cloudstack.ca.SetupKeyStoreCommand;
import org.apache.cloudstack.ca.SetupKeystoreAnswer;
import org.apache.cloudstack.diagnostics.DeleteFileInVrCommand;
import org.apache.cloudstack.diagnostics.DiagnosticsAnswer;
import org.apache.cloudstack.diagnostics.DiagnosticsCommand;
import org.apache.cloudstack.diagnostics.PrepareFilesAnswer;
import org.apache.cloudstack.diagnostics.PrepareFilesCommand;
import org.apache.cloudstack.utils.security.KeyStoreUtils;
import org.apache.commons.lang3.StringUtils;
import org.apache.log4j.Logger;
import org.joda.time.Duration;

=======
>>>>>>> 92c71c01
import com.cloud.agent.api.Answer;
import com.cloud.agent.api.CheckRouterAnswer;
import com.cloud.agent.api.CheckRouterCommand;
import com.cloud.agent.api.CheckS2SVpnConnectionsAnswer;
import com.cloud.agent.api.CheckS2SVpnConnectionsCommand;
import com.cloud.agent.api.GetDomRVersionAnswer;
import com.cloud.agent.api.GetDomRVersionCmd;
import com.cloud.agent.api.GetRouterAlertsAnswer;
import com.cloud.agent.api.routing.AggregationControlCommand;
import com.cloud.agent.api.routing.AggregationControlCommand.Action;
import com.cloud.agent.api.routing.GetRouterAlertsCommand;
import com.cloud.agent.api.routing.GetRouterMonitorResultsAnswer;
import com.cloud.agent.api.routing.GetRouterMonitorResultsCommand;
import com.cloud.agent.api.routing.GroupAnswer;
import com.cloud.agent.api.routing.NetworkElementCommand;
import com.cloud.agent.resource.virtualnetwork.facade.AbstractConfigItemFacade;
import com.cloud.utils.ExecutionResult;
import com.cloud.utils.NumbersUtil;
import com.cloud.utils.Pair;
import com.cloud.utils.PasswordGenerator;
import com.cloud.utils.exception.CloudRuntimeException;
import org.apache.cloudstack.ca.SetupCertificateAnswer;
import org.apache.cloudstack.ca.SetupCertificateCommand;
import org.apache.cloudstack.ca.SetupKeyStoreCommand;
import org.apache.cloudstack.ca.SetupKeystoreAnswer;
import org.apache.cloudstack.diagnostics.DeleteFileInVrCommand;
import org.apache.cloudstack.diagnostics.DiagnosticsAnswer;
import org.apache.cloudstack.diagnostics.DiagnosticsCommand;
import org.apache.cloudstack.diagnostics.PrepareFilesAnswer;
import org.apache.cloudstack.diagnostics.PrepareFilesCommand;
import org.apache.cloudstack.utils.security.KeyStoreUtils;
import org.apache.commons.lang3.StringUtils;
import org.apache.log4j.Logger;
import org.joda.time.Duration;

import javax.naming.ConfigurationException;
import java.io.IOException;
import java.net.InetSocketAddress;
import java.nio.channels.SocketChannel;
import java.util.ArrayList;
import java.util.HashMap;
import java.util.List;
import java.util.Map;
import java.util.Queue;
import java.util.UUID;
import java.util.concurrent.LinkedBlockingQueue;
import java.util.concurrent.locks.Lock;
import java.util.concurrent.locks.ReentrantLock;

/**
 * VirtualNetworkResource controls and configures virtual networking
 *
 * @config
 * {@table
 *    || Param Name | Description | Values | Default ||
 *  }
 **/
public class VirtualRoutingResource {

    private static final Logger s_logger = Logger.getLogger(VirtualRoutingResource.class);
    private VirtualRouterDeployer _vrDeployer;
    private Map<String, Queue<NetworkElementCommand>> _vrAggregateCommandsSet;
    protected Map<String, Lock> _vrLockMap = new HashMap<String, Lock>();

    private String _name;
    private int _sleep;
    private int _retry;
    private int _port;
    private Duration _eachTimeout;

    private String _cfgVersion = "1.0";

    public VirtualRoutingResource(VirtualRouterDeployer deployer) {
        _vrDeployer = deployer;
    }

    public Answer executeRequest(final NetworkElementCommand cmd) {
        boolean aggregated = false;
        String routerName = cmd.getAccessDetail(NetworkElementCommand.ROUTER_NAME);
        Lock lock;
        if (_vrLockMap.containsKey(routerName)) {
            lock = _vrLockMap.get(routerName);
        } else {
            lock = new ReentrantLock();
            _vrLockMap.put(routerName, lock);
        }
        lock.lock();

        try {
            ExecutionResult rc = _vrDeployer.prepareCommand(cmd);
            if (!rc.isSuccess()) {
                s_logger.error("Failed to prepare VR command due to " + rc.getDetails());
                return new Answer(cmd, false, rc.getDetails());
            }

            assert cmd.getRouterAccessIp() != null : "Why there is no access IP for VR?";

            if (cmd.isQuery()) {
                return executeQueryCommand(cmd);
            }

            if (cmd instanceof SetupKeyStoreCommand) {
                return execute((SetupKeyStoreCommand) cmd);
            }

            if (cmd instanceof SetupCertificateCommand) {
                return execute((SetupCertificateCommand) cmd);
            }

            if (cmd instanceof AggregationControlCommand) {
                return execute((AggregationControlCommand)cmd);
            }

            if (_vrAggregateCommandsSet.containsKey(routerName)) {
                _vrAggregateCommandsSet.get(routerName).add(cmd);
                aggregated = true;
                // Clean up would be done after command has been executed
                //TODO: Deal with group answer as well
                return new Answer(cmd);
            }

            List<ConfigItem> cfg = generateCommandCfg(cmd);
            if (cfg == null) {
                return Answer.createUnsupportedCommandAnswer(cmd);
            }

            return applyConfig(cmd, cfg);
        } catch (final IllegalArgumentException e) {
            return new Answer(cmd, false, e.getMessage());
        } finally {
            lock.unlock();
            if (!aggregated) {
                ExecutionResult rc = _vrDeployer.cleanupCommand(cmd);
                if (!rc.isSuccess()) {
                    s_logger.error("Failed to cleanup VR command due to " + rc.getDetails());
                }
            }
        }
    }

    private Answer execute(final SetupKeyStoreCommand cmd) {
        final String args = String.format("/usr/local/cloud/systemvm/conf/agent.properties " +
                        "/usr/local/cloud/systemvm/conf/%s " +
                        "%s %d " +
                        "/usr/local/cloud/systemvm/conf/%s",
                KeyStoreUtils.KS_FILENAME,
                cmd.getKeystorePassword(),
                cmd.getValidityDays(),
                KeyStoreUtils.CSR_FILENAME);
        ExecutionResult result = _vrDeployer.executeInVR(cmd.getRouterAccessIp(), KeyStoreUtils.KS_SETUP_SCRIPT, args, Duration.standardMinutes(15));
        return new SetupKeystoreAnswer(result.getDetails());
    }

<<<<<<< HEAD
    private void scpCertificateFiles(String routerIp, String path, String filename, String content) throws InterruptedException {
        String errMsg = "Failed to scp file: %s to system VM";
        for (int retries = 5; retries > 0; retries--) {
=======
    private void scpFileToIdentifyPatching(String routerIp, String path, String filename, String content) throws InterruptedException {
        String errMsg = "Failed to scp file: %s to system VM";
        for (int retries = 15; retries > 0; retries--) {
>>>>>>> 92c71c01
            try {
                _vrDeployer.createFileInVR(routerIp, path, filename, content);
            } catch (Exception e) {
                errMsg += ", retrying";
                s_logger.error(String.format(errMsg, filename), e);
                Thread.sleep(2000);
            }
        }
    }
    private Answer execute(final SetupCertificateCommand cmd) {
        String routerName = cmd.getAccessDetail(NetworkElementCommand.ROUTER_NAME);
        if (!org.apache.commons.lang3.StringUtils.isEmpty(routerName) && (routerName.startsWith("s-") || routerName.startsWith("v-"))) {
            try {
<<<<<<< HEAD
                scpCertificateFiles(cmd.getRouterAccessIp(), "/usr/local/cloud/systemvm/conf/", KeyStoreUtils.CERT_FILENAME, cmd.getCertificate());
                scpCertificateFiles(cmd.getRouterAccessIp(), "/usr/local/cloud/systemvm/conf/", KeyStoreUtils.CACERT_FILENAME, cmd.getCaCertificates());
                scpCertificateFiles(cmd.getRouterAccessIp(), "/usr/local/cloud/systemvm/conf/", KeyStoreUtils.PKEY_FILENAME, cmd.getPrivateKey());
=======
                scpFileToIdentifyPatching(cmd.getRouterAccessIp(), "/usr/local/cloud/systemvm/conf/", KeyStoreUtils.CERT_FILENAME, cmd.getCertificate());
>>>>>>> 92c71c01
            } catch (InterruptedException e) {
                throw new CloudRuntimeException(String.format("Failed to scp certificate file to %s due to %s", routerName, e.getLocalizedMessage()));
            }
        }
        final String args = String.format("/usr/local/cloud/systemvm/conf/agent.properties %s " +
                        "/usr/local/cloud/systemvm/conf/%s %s " +
                        "/usr/local/cloud/systemvm/conf/%s \"%s\" " +
                        "/usr/local/cloud/systemvm/conf/%s \"%s\" " +
                        "/usr/local/cloud/systemvm/conf/%s \"%s\"",
                PasswordGenerator.generateRandomPassword(16),
                KeyStoreUtils.KS_FILENAME,
                KeyStoreUtils.SSH_MODE,
                KeyStoreUtils.CERT_FILENAME,
                cmd.getEncodedCertificate(),
                KeyStoreUtils.CACERT_FILENAME,
                cmd.getEncodedCaCertificates(),
                KeyStoreUtils.PKEY_FILENAME,
                cmd.getEncodedPrivateKey());
        ExecutionResult result = _vrDeployer.executeInVR(cmd.getRouterAccessIp(), KeyStoreUtils.KS_IMPORT_SCRIPT, args, Duration.standardMinutes(15));
        return new SetupCertificateAnswer(result.isSuccess());
    }

    private Answer executeQueryCommand(NetworkElementCommand cmd) {
        if (cmd instanceof CheckRouterCommand) {
            return execute((CheckRouterCommand)cmd);
        } else if (cmd instanceof GetDomRVersionCmd) {
            return execute((GetDomRVersionCmd)cmd);
        } else if (cmd instanceof CheckS2SVpnConnectionsCommand) {
            return execute((CheckS2SVpnConnectionsCommand)cmd);
        } else if (cmd instanceof GetRouterAlertsCommand) {
            return execute((GetRouterAlertsCommand)cmd);
        } else if (cmd instanceof DiagnosticsCommand) {
            return execute((DiagnosticsCommand) cmd);
        } else if (cmd instanceof PrepareFilesCommand) {
            return execute((PrepareFilesCommand) cmd);
        } else if (cmd instanceof DeleteFileInVrCommand) {
            return execute((DeleteFileInVrCommand)cmd);
        } else if (cmd instanceof GetRouterMonitorResultsCommand) {
            return execute((GetRouterMonitorResultsCommand)cmd);
        } else {
            s_logger.error("Unknown query command in VirtualRoutingResource!");
            return Answer.createUnsupportedCommandAnswer(cmd);
        }
    }

    private ExecutionResult applyConfigToVR(String routerAccessIp, ConfigItem c) {
        return applyConfigToVR(routerAccessIp, c, VRScripts.VR_SCRIPT_EXEC_TIMEOUT);
    }

    private ExecutionResult applyConfigToVR(String routerAccessIp, ConfigItem c, Duration timeout) {
        if (c instanceof FileConfigItem) {
            FileConfigItem configItem = (FileConfigItem)c;
            return _vrDeployer.createFileInVR(routerAccessIp, configItem.getFilePath(), configItem.getFileName(), configItem.getFileContents());
        } else if (c instanceof ScriptConfigItem) {
            ScriptConfigItem configItem = (ScriptConfigItem)c;
            return _vrDeployer.executeInVR(routerAccessIp, configItem.getScript(), configItem.getArgs(), timeout);
        }
        throw new CloudRuntimeException("Unable to apply unknown configitem of type " + c.getClass().getSimpleName());
    }

    private Answer applyConfig(NetworkElementCommand cmd, List<ConfigItem> cfg) {
        if (cfg.isEmpty()) {
            return new Answer(cmd, true, "Nothing to do");
        }

        List<ExecutionResult> results = new ArrayList<ExecutionResult>();
        List<String> details = new ArrayList<String>();
        boolean finalResult = false;
        for (ConfigItem configItem : cfg) {
            long startTimestamp = System.currentTimeMillis();
            ExecutionResult result = applyConfigToVR(cmd.getRouterAccessIp(), configItem, VRScripts.VR_SCRIPT_EXEC_TIMEOUT);
            if (s_logger.isDebugEnabled()) {
                long elapsed = System.currentTimeMillis() - startTimestamp;
                s_logger.debug("Processing " + configItem + " took " + elapsed + "ms");
            }
            if (result == null) {
                result = new ExecutionResult(false, "null execution result");
            }
            results.add(result);
            details.add(configItem.getInfo() + (result.isSuccess() ? " - success: " : " - failed: ") + result.getDetails());
            finalResult = result.isSuccess();
        }

        // Not sure why this matters, but log it anyway
        if (cmd.getAnswersCount() != results.size()) {
            s_logger.warn("Expected " + cmd.getAnswersCount() + " answers while executing " + cmd.getClass().getSimpleName() + " but received " + results.size());
        }

        if (results.size() == 1) {
            return new Answer(cmd, finalResult, results.get(0).getDetails());
        } else {
            return new GroupAnswer(cmd, finalResult, results.size(), details.toArray(new String[details.size()]));
        }
    }

    private CheckS2SVpnConnectionsAnswer execute(CheckS2SVpnConnectionsCommand cmd) {

        StringBuffer buff = new StringBuffer();
        for (String ip : cmd.getVpnIps()) {
            buff.append(ip);
            buff.append(" ");
        }
        ExecutionResult result = _vrDeployer.executeInVR(cmd.getRouterAccessIp(), VRScripts.S2SVPN_CHECK, buff.toString());
        return new CheckS2SVpnConnectionsAnswer(cmd, result.isSuccess(), result.getDetails());
    }

    private List<String> getFailingChecks(String line) {
        List<String> failingChecks = new ArrayList<>();
        for (String w : line.split(",")) {
            if (!w.trim().isEmpty()) {
                failingChecks.add(w.trim());
            }
        }
        return failingChecks;
    }

    private GetRouterMonitorResultsAnswer parseLinesForHealthChecks(GetRouterMonitorResultsCommand cmd, String executionResult) {
        List<String> failingChecks = new ArrayList<>();
        StringBuilder monitorResults = new StringBuilder();
        String[] lines = executionResult.trim().split("\n");
        boolean readingFailedChecks = false, readingMonitorResults = false;
        for (String line : lines) {
            line = line.trim();
            if (line.contains("FAILING CHECKS")) { // Toggle to reading failing checks from next line
                readingFailedChecks = true;
                readingMonitorResults = false;
            } else if (line.contains("MONITOR RESULTS")) { // Toggle to reading monitor results from next line
                readingFailedChecks = false;
                readingMonitorResults = true;
            } else if (readingFailedChecks && !readingMonitorResults) { // Reading failing checks section
                failingChecks.addAll(getFailingChecks(line));
            } else if (!readingFailedChecks && readingMonitorResults) { // Reading monitor checks result
                monitorResults.append(line);
            } else {
                s_logger.error("Unexpected lines reached while parsing health check response. Skipping line:- " + line);
            }
        }

        return new GetRouterMonitorResultsAnswer(cmd, true, failingChecks, monitorResults.toString());
    }

    private GetRouterMonitorResultsAnswer execute(GetRouterMonitorResultsCommand cmd) {
        String routerIp = cmd.getAccessDetail(NetworkElementCommand.ROUTER_IP);
        Pair<Boolean, String> fileSystemTestResult = checkRouterFileSystem(routerIp);
        if (!fileSystemTestResult.first()) {
            return new GetRouterMonitorResultsAnswer(cmd, false, null, fileSystemTestResult.second());
        }

        if (cmd.shouldValidateBasicTestsOnly()) {
            // Basic tests (connectivity and file system checks) are already validated
            return new GetRouterMonitorResultsAnswer(cmd, true, null, "success");
        }

        String args = cmd.shouldPerformFreshChecks() ? "true" : "false";
        s_logger.info("Fetching health check result for " + routerIp + " and executing fresh checks: " + args);
        ExecutionResult result = _vrDeployer.executeInVR(routerIp, VRScripts.ROUTER_MONITOR_RESULTS, args);

        if (!result.isSuccess()) {
            s_logger.warn("Result of " + cmd + " failed with details: " + result.getDetails());
            return new GetRouterMonitorResultsAnswer(cmd, false, null, result.getDetails());
        }

        if (result.getDetails().isEmpty()) {
            s_logger.warn("Result of " + cmd + " received no details.");
            return new GetRouterMonitorResultsAnswer(cmd, false, null, "No results available.");
        }

        return parseLinesForHealthChecks(cmd, result.getDetails());
    }

    private Pair<Boolean, String> checkRouterFileSystem(String routerIp) {
        ExecutionResult fileSystemWritableTestResult = _vrDeployer.executeInVR(routerIp, VRScripts.ROUTER_FILESYSTEM_WRITABLE_CHECK, null);
        if (fileSystemWritableTestResult.isSuccess()) {
            s_logger.debug("Router connectivity and file system writable check passed");
            return new Pair<Boolean, String>(true, "success");
        }

        String resultDetails = fileSystemWritableTestResult.getDetails();
        s_logger.warn("File system writable check failed with details: " + resultDetails);
        if (StringUtils.isNotBlank(resultDetails)) {
            final String readOnlyFileSystemError = "Read-only file system";
            if (resultDetails.contains(readOnlyFileSystemError)) {
                resultDetails = "Read-only file system";
            }
        } else {
            resultDetails = "No results available";
        }

        return new Pair<Boolean, String>(false, resultDetails);
    }

    private GetRouterAlertsAnswer execute(GetRouterAlertsCommand cmd) {

        String routerIp = cmd.getAccessDetail(NetworkElementCommand.ROUTER_IP);
        String args = cmd.getPreviousAlertTimeStamp();

        ExecutionResult result = _vrDeployer.executeInVR(routerIp, VRScripts.ROUTER_ALERTS, args);
        String alerts[] = null;
        String lastAlertTimestamp = null;

        if (result.isSuccess()) {
            if (!result.getDetails().isEmpty() && !result.getDetails().trim().equals("No Alerts")) {
                alerts = result.getDetails().trim().split("\\\\n");
                String[] lastAlert = alerts[alerts.length - 1].split(",");
                lastAlertTimestamp = lastAlert[0];
            }
            return new GetRouterAlertsAnswer(cmd, alerts, lastAlertTimestamp);
        } else {
            return new GetRouterAlertsAnswer(cmd, result.getDetails());
        }
    }

    private Answer execute(CheckRouterCommand cmd) {
        final ExecutionResult result = _vrDeployer.executeInVR(cmd.getRouterAccessIp(), VRScripts.RVR_CHECK, null);
        if (!result.isSuccess()) {
            return new CheckRouterAnswer(cmd, result.getDetails());
        }
        return new CheckRouterAnswer(cmd, result.getDetails(), true);
    }

    private Answer execute(DiagnosticsCommand cmd) {
        _eachTimeout = Duration.standardSeconds(NumbersUtil.parseInt("60", 60));
        final ExecutionResult result = _vrDeployer.executeInVR(cmd.getRouterAccessIp(), VRScripts.DIAGNOSTICS, cmd.getSrciptArguments(), _eachTimeout);
        if (!result.isSuccess()) {
            return new DiagnosticsAnswer(cmd, false, result.getDetails());
        }
        return new DiagnosticsAnswer(cmd, result.isSuccess(), result.getDetails());
    }

    private Answer execute(PrepareFilesCommand cmd) {
        String fileList = String.join(" ", cmd.getFilesToRetrieveList());
        _eachTimeout = Duration.standardSeconds(cmd.getTimeout());
        final ExecutionResult result = _vrDeployer.executeInVR(cmd.getRouterAccessIp(), VRScripts.RETRIEVE_DIAGNOSTICS, fileList, _eachTimeout);
        if (result.isSuccess()) {
            return new PrepareFilesAnswer(cmd, true, result.getDetails());
        }
        return new PrepareFilesAnswer(cmd, false, result.getDetails());
    }

    private Answer execute(DeleteFileInVrCommand cmd) {
        ExecutionResult result = _vrDeployer.executeInVR(cmd.getRouterAccessIp(), VRScripts.VR_FILE_CLEANUP, cmd.getFileName());
        if (result.isSuccess()) {
            return new Answer(cmd, result.isSuccess(), result.getDetails());
        }
        return new Answer(cmd, result.isSuccess(), result.getDetails());
    }

    private Answer execute(GetDomRVersionCmd cmd) {
        final ExecutionResult result = _vrDeployer.executeInVR(cmd.getRouterAccessIp(), VRScripts.VERSION, null);
        if (!result.isSuccess()) {
            return new GetDomRVersionAnswer(cmd, "GetDomRVersionCmd failed");
        }
        String[] lines = result.getDetails().split("&");
        if (lines.length != 2) {
            return new GetDomRVersionAnswer(cmd, result.getDetails());
        }
        return new GetDomRVersionAnswer(cmd, result.getDetails(), lines[0], lines[1]);
    }

    public boolean configureHostParams(final Map<String, String> params) {
        if (params.get("router.aggregation.command.each.timeout") != null) {
            String value = (String)params.get("router.aggregation.command.each.timeout");
            _eachTimeout = Duration.standardSeconds(NumbersUtil.parseLong(value, 600));
            if (s_logger.isDebugEnabled()){
                s_logger.debug("The router.aggregation.command.each.timeout in seconds is set to " + _eachTimeout.getStandardSeconds());
            }
        }

        return true;
    }

    public boolean configure(final String name, final Map<String, Object> params) throws ConfigurationException {
        _name = name;

        String value = (String)params.get("ssh.sleep");
        _sleep = NumbersUtil.parseInt(value, 10) * 1000;

        value = (String)params.get("ssh.retry");
        _retry = NumbersUtil.parseInt(value, 36);

        value = (String)params.get("ssh.port");
        _port = NumbersUtil.parseInt(value, 3922);

        value = (String)params.get("router.aggregation.command.each.timeout");
        _eachTimeout = Duration.standardSeconds(NumbersUtil.parseInt(value, (int)VRScripts.VR_SCRIPT_EXEC_TIMEOUT.getStandardSeconds()));
        if (s_logger.isDebugEnabled()){
            s_logger.debug("The router.aggregation.command.each.timeout in seconds is set to " + _eachTimeout.getStandardSeconds());
        }

        if (_vrDeployer == null) {
            throw new ConfigurationException("Unable to find the resource for VirtualRouterDeployer!");
        }

        _vrAggregateCommandsSet = new HashMap<>();
        return true;
    }

    public boolean connect(final String ipAddress) {
        return connect(ipAddress, _port);
    }

    public boolean connect(final String ipAddress, final int port) {
        return connect(ipAddress, port, _sleep);
    }

    public boolean connect(final String ipAddress, int retry, int sleep) {
        for (int i = 0; i <= retry; i++) {
            SocketChannel sch = null;
            try {
                if (s_logger.isDebugEnabled()) {
                    s_logger.debug("Trying to connect to " + ipAddress);
                }
                sch = SocketChannel.open();
                sch.configureBlocking(true);

                final InetSocketAddress addr = new InetSocketAddress(ipAddress, _port);
                sch.connect(addr);
                return true;
            } catch (final IOException e) {
                if (s_logger.isDebugEnabled()) {
                    s_logger.debug("Could not connect to " + ipAddress);
                }
            } finally {
                if (sch != null) {
                    try {
                        sch.close();
                    } catch (final IOException e) {
                    }
                }
            }
            try {
                Thread.sleep(sleep);
            } catch (final InterruptedException e) {
            }
        }

        s_logger.debug("Unable to logon to " + ipAddress);

        return false;
    }

    private List<ConfigItem> generateCommandCfg(NetworkElementCommand cmd) {
        /*
         * [TODO] Still have to migrate LoadBalancerConfigCommand and BumpUpPriorityCommand
         * [FIXME] Have a look at SetSourceNatConfigItem
         */
        s_logger.debug("Transforming " + cmd.getClass().getCanonicalName() + " to ConfigItems");

        final AbstractConfigItemFacade configItemFacade = AbstractConfigItemFacade.getInstance(cmd.getClass());

        return configItemFacade.generateConfig(cmd);
    }

    private Answer execute(AggregationControlCommand cmd) {
        Action action = cmd.getAction();
        String routerName = cmd.getAccessDetail(NetworkElementCommand.ROUTER_NAME);
        assert routerName != null;
        assert cmd.getRouterAccessIp() != null;

        if (action == Action.Start) {
            assert (!_vrAggregateCommandsSet.containsKey(routerName));

            Queue<NetworkElementCommand> queue = new LinkedBlockingQueue<>();
            _vrAggregateCommandsSet.put(routerName, queue);
            return new Answer(cmd, true, "Command aggregation started");
        } else if (action == Action.Finish) {
            Queue<NetworkElementCommand> queue = _vrAggregateCommandsSet.get(routerName);
            int answerCounts = 0;
            try {
                StringBuilder sb = new StringBuilder();
                sb.append("#Apache CloudStack Virtual Router Config File\n");
                sb.append("<version>\n" + _cfgVersion + "\n</version>\n");
                for (NetworkElementCommand command : queue) {
                    answerCounts += command.getAnswersCount();
                    List<ConfigItem> cfg = generateCommandCfg(command);
                    if (cfg == null) {
                        s_logger.warn("Unknown commands for VirtualRoutingResource, but continue: " + cmd.toString());
                        continue;
                    }

                    for (ConfigItem c : cfg) {
                        sb.append(c.getAggregateCommand());
                    }
                }

                // TODO replace with applyConfig with a stop on fail
                String cfgFileName = "VR-"+ UUID.randomUUID().toString() + ".cfg";
                FileConfigItem fileConfigItem = new FileConfigItem(VRScripts.CONFIG_CACHE_LOCATION, cfgFileName, sb.toString());
                ScriptConfigItem scriptConfigItem = new ScriptConfigItem(VRScripts.VR_CFG, "-c " + VRScripts.CONFIG_CACHE_LOCATION + cfgFileName);
                // 120s is the minimal timeout
                Duration timeout = _eachTimeout.withDurationAdded(_eachTimeout.getStandardSeconds(), answerCounts);
                if (s_logger.isDebugEnabled()){
                    s_logger.debug("Aggregate action timeout in seconds is " + timeout.getStandardSeconds());
                }

                ExecutionResult result = applyConfigToVR(cmd.getRouterAccessIp(), fileConfigItem, timeout);
                if (!result.isSuccess()) {
                    return new Answer(cmd, false, result.getDetails());
                }

                result = applyConfigToVR(cmd.getRouterAccessIp(), scriptConfigItem, timeout);
                if (!result.isSuccess()) {
                    return new Answer(cmd, false, result.getDetails());
                }

                return new Answer(cmd, true, "Command aggregation finished");
            } finally {
                queue.clear();
                _vrAggregateCommandsSet.remove(routerName);
            }
        }
        return new Answer(cmd, false, "Fail to recognize aggregation action " + action.toString());
    }
}<|MERGE_RESOLUTION|>--- conflicted
+++ resolved
@@ -19,7 +19,6 @@
 
 package com.cloud.agent.resource.virtualnetwork;
 
-<<<<<<< HEAD
 import java.io.IOException;
 import java.net.InetSocketAddress;
 import java.nio.channels.SocketChannel;
@@ -50,8 +49,6 @@
 import org.apache.log4j.Logger;
 import org.joda.time.Duration;
 
-=======
->>>>>>> 92c71c01
 import com.cloud.agent.api.Answer;
 import com.cloud.agent.api.CheckRouterAnswer;
 import com.cloud.agent.api.CheckRouterCommand;
@@ -71,35 +68,7 @@
 import com.cloud.utils.ExecutionResult;
 import com.cloud.utils.NumbersUtil;
 import com.cloud.utils.Pair;
-import com.cloud.utils.PasswordGenerator;
 import com.cloud.utils.exception.CloudRuntimeException;
-import org.apache.cloudstack.ca.SetupCertificateAnswer;
-import org.apache.cloudstack.ca.SetupCertificateCommand;
-import org.apache.cloudstack.ca.SetupKeyStoreCommand;
-import org.apache.cloudstack.ca.SetupKeystoreAnswer;
-import org.apache.cloudstack.diagnostics.DeleteFileInVrCommand;
-import org.apache.cloudstack.diagnostics.DiagnosticsAnswer;
-import org.apache.cloudstack.diagnostics.DiagnosticsCommand;
-import org.apache.cloudstack.diagnostics.PrepareFilesAnswer;
-import org.apache.cloudstack.diagnostics.PrepareFilesCommand;
-import org.apache.cloudstack.utils.security.KeyStoreUtils;
-import org.apache.commons.lang3.StringUtils;
-import org.apache.log4j.Logger;
-import org.joda.time.Duration;
-
-import javax.naming.ConfigurationException;
-import java.io.IOException;
-import java.net.InetSocketAddress;
-import java.nio.channels.SocketChannel;
-import java.util.ArrayList;
-import java.util.HashMap;
-import java.util.List;
-import java.util.Map;
-import java.util.Queue;
-import java.util.UUID;
-import java.util.concurrent.LinkedBlockingQueue;
-import java.util.concurrent.locks.Lock;
-import java.util.concurrent.locks.ReentrantLock;
 
 /**
  * VirtualNetworkResource controls and configures virtual networking
@@ -205,15 +174,9 @@
         return new SetupKeystoreAnswer(result.getDetails());
     }
 
-<<<<<<< HEAD
-    private void scpCertificateFiles(String routerIp, String path, String filename, String content) throws InterruptedException {
-        String errMsg = "Failed to scp file: %s to system VM";
-        for (int retries = 5; retries > 0; retries--) {
-=======
     private void scpFileToIdentifyPatching(String routerIp, String path, String filename, String content) throws InterruptedException {
         String errMsg = "Failed to scp file: %s to system VM";
         for (int retries = 15; retries > 0; retries--) {
->>>>>>> 92c71c01
             try {
                 _vrDeployer.createFileInVR(routerIp, path, filename, content);
             } catch (Exception e) {
@@ -227,13 +190,7 @@
         String routerName = cmd.getAccessDetail(NetworkElementCommand.ROUTER_NAME);
         if (!org.apache.commons.lang3.StringUtils.isEmpty(routerName) && (routerName.startsWith("s-") || routerName.startsWith("v-"))) {
             try {
-<<<<<<< HEAD
-                scpCertificateFiles(cmd.getRouterAccessIp(), "/usr/local/cloud/systemvm/conf/", KeyStoreUtils.CERT_FILENAME, cmd.getCertificate());
-                scpCertificateFiles(cmd.getRouterAccessIp(), "/usr/local/cloud/systemvm/conf/", KeyStoreUtils.CACERT_FILENAME, cmd.getCaCertificates());
-                scpCertificateFiles(cmd.getRouterAccessIp(), "/usr/local/cloud/systemvm/conf/", KeyStoreUtils.PKEY_FILENAME, cmd.getPrivateKey());
-=======
                 scpFileToIdentifyPatching(cmd.getRouterAccessIp(), "/usr/local/cloud/systemvm/conf/", KeyStoreUtils.CERT_FILENAME, cmd.getCertificate());
->>>>>>> 92c71c01
             } catch (InterruptedException e) {
                 throw new CloudRuntimeException(String.format("Failed to scp certificate file to %s due to %s", routerName, e.getLocalizedMessage()));
             }
