//
// Licensed to the Apache Software Foundation (ASF) under one
// or more contributor license agreements.  See the NOTICE file
// distributed with this work for additional information
// regarding copyright ownership.  The ASF licenses this file
// to you under the Apache License, Version 2.0 (the
// "License"); you may not use this file except in compliance
// with the License.  You may obtain a copy of the License at
//
//   http://www.apache.org/licenses/LICENSE-2.0
//
// Unless required by applicable law or agreed to in writing,
// software distributed under the License is distributed on an
// "AS IS" BASIS, WITHOUT WARRANTIES OR CONDITIONS OF ANY
// KIND, either express or implied.  See the License for the
// specific language governing permissions and limitations
// under the License.
//

package com.cloud.agent.api.routing;

import com.cloud.agent.api.to.PortForwardingRuleTO;

import java.util.List;

public class SetPortForwardingRulesCommand extends NetworkElementCommand {
    PortForwardingRuleTO[] rules;

    protected SetPortForwardingRulesCommand() {
    }

    public SetPortForwardingRulesCommand(List<? extends PortForwardingRuleTO> pfRules) {
        rules = new PortForwardingRuleTO[pfRules.size()];
        int i = 0;
        for (PortForwardingRuleTO rule : pfRules) {
            rules[i++] = rule;
        }
    }

    public PortForwardingRuleTO[] getRules() {
        return rules;
    }
<<<<<<< HEAD

    @Override
    public int getAnswersCount() {
        return rules.length;
    }
}
=======
}
>>>>>>> e32016d4
<|MERGE_RESOLUTION|>--- conflicted
+++ resolved
@@ -40,13 +40,4 @@
     public PortForwardingRuleTO[] getRules() {
         return rules;
     }
-<<<<<<< HEAD
-
-    @Override
-    public int getAnswersCount() {
-        return rules.length;
-    }
-}
-=======
-}
->>>>>>> e32016d4
+}