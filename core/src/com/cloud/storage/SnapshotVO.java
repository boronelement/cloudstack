// Licensed to the Apache Software Foundation (ASF) under one
// or more contributor license agreements.  See the NOTICE file
// distributed with this work for additional information
// regarding copyright ownership.  The ASF licenses this file
// to you under the Apache License, Version 2.0 (the
// "License"); you may not use this file except in compliance
// with the License.  You may obtain a copy of the License at
//
//   http://www.apache.org/licenses/LICENSE-2.0
//
// Unless required by applicable law or agreed to in writing,
// software distributed under the License is distributed on an
// "AS IS" BASIS, WITHOUT WARRANTIES OR CONDITIONS OF ANY
// KIND, either express or implied.  See the License for the
// specific language governing permissions and limitations
// under the License.
package com.cloud.storage;

import java.util.Date;
import java.util.UUID;

import javax.persistence.Column;
import javax.persistence.Entity;
import javax.persistence.EnumType;
import javax.persistence.Enumerated;
import javax.persistence.GeneratedValue;
import javax.persistence.GenerationType;
import javax.persistence.Id;
import javax.persistence.Table;

import org.apache.cloudstack.api.Identity;
import com.cloud.hypervisor.Hypervisor.HypervisorType;
import com.cloud.utils.db.GenericDao;
import com.google.gson.annotations.Expose;
import org.apache.cloudstack.api.InternalIdentity;

@Entity
@Table(name="snapshots")
<<<<<<< HEAD
public class SnapshotVO implements Snapshot, Identity {
=======
public class SnapshotVO implements Snapshot {
>>>>>>> 0a258842

    @Id
    @GeneratedValue(strategy=GenerationType.IDENTITY)
    @Column(name="id")
<<<<<<< HEAD
    private final long id = -1;
=======
    private long id = -1;
>>>>>>> 0a258842

    @Column(name="data_center_id")
    long dataCenterId;

    @Column(name="account_id")
    long accountId;

    @Column(name="domain_id")
    long domainId;

    @Column(name="volume_id")
    Long volumeId;

    @Column(name="disk_offering_id")
    Long diskOfferingId;

    @Expose
    @Column(name="path")
    String path;

    @Expose
    @Column(name="name")
    String name;

    @Expose
    @Column(name="status", updatable = true, nullable=false)
    @Enumerated(value=EnumType.STRING)
    private Status status;

    @Column(name="snapshot_type")
    short snapshotType;

    @Column(name="type_description")
    String typeDescription;

    @Column(name="size")
    long size;

    @Column(name=GenericDao.CREATED_COLUMN)
    Date created;

    @Column(name=GenericDao.REMOVED_COLUMN)
    Date removed;

    @Column(name="backup_snap_id")
    String backupSnapshotId;

    @Column(name="swift_id")
    Long swiftId;

<<<<<<< HEAD
=======
    @Column(name="s3_id")
    Long s3Id;

>>>>>>> 0a258842
    @Column(name="sechost_id")
    Long secHostId;

    @Column(name="prev_snap_id")
    long prevSnapshotId;

    @Column(name="hypervisor_type")
    @Enumerated(value=EnumType.STRING)
    HypervisorType  hypervisorType;

    @Expose
    @Column(name="version")
    String version;

    @Column(name="uuid")
    String uuid;

    public SnapshotVO() {
        this.uuid = UUID.randomUUID().toString();
    }

    public SnapshotVO(long dcId, long accountId, long domainId, Long volumeId, Long diskOfferingId, String path, String name, short snapshotType, String typeDescription, long size, HypervisorType hypervisorType ) {
        this.dataCenterId = dcId;
        this.accountId = accountId;
        this.domainId = domainId;
        this.volumeId = volumeId;
        this.diskOfferingId = diskOfferingId;
        this.path = path;
        this.name = name;
        this.snapshotType = snapshotType;
        this.typeDescription = typeDescription;
        this.size = size;
        this.status = Status.Creating;
        this.prevSnapshotId = 0;
        this.hypervisorType = hypervisorType;
        this.version = "2.2";
        this.uuid = UUID.randomUUID().toString();
    }

    @Override
    public long getId() {
        return id;
    }

    public long getDataCenterId() {
        return dataCenterId;
    }

    @Override
    public long getAccountId() {
        return accountId;
    }

    @Override
    public long getDomainId() {
        return domainId;
    }

    @Override
    public long getVolumeId() {
        return volumeId;
    }

    public long getDiskOfferingId() {
        return diskOfferingId;
    }

    public void setVolumeId(Long volumeId) {
        this.volumeId = volumeId;
    }

    @Override
    public String getPath() {
        return path;
    }

    public void setPath(String path) {
        this.path = path;
    }

    @Override
    public String getName() {
        return name;
    }
    @Override
    public short getsnapshotType() {
        return snapshotType;
    }

    @Override
    public Type getType() {
        if (snapshotType < 0 || snapshotType >= Type.values().length) {
            return null;
        }
        return Type.values()[snapshotType];
    }

    public Long getSwiftId() {
        return swiftId;
    }

    public void setSwiftId(Long swiftId) {
        this.swiftId = swiftId;
    }

    public Long getSecHostId() {
        return secHostId;
    }

    public void setSecHostId(Long secHostId) {
        this.secHostId = secHostId;
    }

    @Override
    public HypervisorType getHypervisorType() {
        return hypervisorType;
    }

    public void setSnapshotType(short snapshotType) {
        this.snapshotType = snapshotType;
    }

    @Override
    public boolean isRecursive(){
        if ( snapshotType >= Type.HOURLY.ordinal() && snapshotType <= Type.MONTHLY.ordinal() ) {
            return true;
        }
        return false;
    }

    public long getSize() {
        return size;
    }

    public String getTypeDescription() {
        return typeDescription;
    }
    public void setTypeDescription(String typeDescription) {
        this.typeDescription = typeDescription;
    }

    public String getVersion() {
        return version;
    }

    public void setVersion(String version) {
        this.version = version;
    }

    @Override
    public Date getCreated() {
        return created;
    }

    public Date getRemoved() {
        return removed;
    }

<<<<<<< HEAD
    @Override
    public Status getStatus() {
        return status;
    }

    public void setStatus(Status status) {
        this.status = status;
    }

    public String getBackupSnapshotId(){
        return backupSnapshotId;
    }

    public long getPrevSnapshotId(){
        return prevSnapshotId;
    }

    public void setBackupSnapshotId(String backUpSnapshotId){
        this.backupSnapshotId = backUpSnapshotId;
    }

    public void setPrevSnapshotId(long prevSnapshotId){
        this.prevSnapshotId = prevSnapshotId;
    }
=======
	@Override
    public Status getStatus() {
		return status;
	}

	public void setStatus(Status status) {
		this.status = status;
	}

	public String getBackupSnapshotId(){
		return backupSnapshotId;
	}

    public long getPrevSnapshotId(){
		return prevSnapshotId;
	}

	public void setBackupSnapshotId(String backUpSnapshotId){
		this.backupSnapshotId = backUpSnapshotId;
	}

	public void setPrevSnapshotId(long prevSnapshotId){
		this.prevSnapshotId = prevSnapshotId;
	}
>>>>>>> 0a258842

    public static Type getSnapshotType(String snapshotType) {
        for ( Type type : Type.values()) {
            if ( type.equals(snapshotType)) {
                return type;
            }
        }
        return null;
    }

    @Override
    public String getUuid() {
        return this.uuid;
    }

    public void setUuid(String uuid) {
        this.uuid = uuid;
    }

    public Long getS3Id() {
        return s3Id;
    }

    public void setS3Id(Long s3Id) {
        this.s3Id = s3Id;
    }

}<|MERGE_RESOLUTION|>--- conflicted
+++ resolved
@@ -36,20 +36,12 @@
 
 @Entity
 @Table(name="snapshots")
-<<<<<<< HEAD
-public class SnapshotVO implements Snapshot, Identity {
-=======
 public class SnapshotVO implements Snapshot {
->>>>>>> 0a258842
 
     @Id
     @GeneratedValue(strategy=GenerationType.IDENTITY)
     @Column(name="id")
-<<<<<<< HEAD
     private final long id = -1;
-=======
-    private long id = -1;
->>>>>>> 0a258842
 
     @Column(name="data_center_id")
     long dataCenterId;
@@ -100,12 +92,9 @@
     @Column(name="swift_id")
     Long swiftId;
 
-<<<<<<< HEAD
-=======
     @Column(name="s3_id")
     Long s3Id;
 
->>>>>>> 0a258842
     @Column(name="sechost_id")
     Long secHostId;
 
@@ -264,7 +253,6 @@
         return removed;
     }
 
-<<<<<<< HEAD
     @Override
     public Status getStatus() {
         return status;
@@ -289,32 +277,6 @@
     public void setPrevSnapshotId(long prevSnapshotId){
         this.prevSnapshotId = prevSnapshotId;
     }
-=======
-	@Override
-    public Status getStatus() {
-		return status;
-	}
-
-	public void setStatus(Status status) {
-		this.status = status;
-	}
-
-	public String getBackupSnapshotId(){
-		return backupSnapshotId;
-	}
-
-    public long getPrevSnapshotId(){
-		return prevSnapshotId;
-	}
-
-	public void setBackupSnapshotId(String backUpSnapshotId){
-		this.backupSnapshotId = backUpSnapshotId;
-	}
-
-	public void setPrevSnapshotId(long prevSnapshotId){
-		this.prevSnapshotId = prevSnapshotId;
-	}
->>>>>>> 0a258842
 
     public static Type getSnapshotType(String snapshotType) {
         for ( Type type : Type.values()) {
