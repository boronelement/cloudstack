/**
 *  Copyright (C) 2010 Cloud.com, Inc.  All rights reserved.
 * 
 * This software is licensed under the GNU General Public License v3 or later.
 * 
 * It is free software: you can redistribute it and/or modify
 * it under the terms of the GNU General Public License as published by
 * the Free Software Foundation, either version 3 of the License, or any later version.
 * This program is distributed in the hope that it will be useful,
 * but WITHOUT ANY WARRANTY; without even the implied warranty of
 * MERCHANTABILITY or FITNESS FOR A PARTICULAR PURPOSE.  See the
 * GNU General Public License for more details.
 * 
 * You should have received a copy of the GNU General Public License
 * along with this program.  If not, see <http://www.gnu.org/licenses/>.
 * 
 */
package com.cloud.storage.template;

import java.io.BufferedReader;
import java.io.File;
import java.io.IOException;
import java.net.URI;
import java.net.URISyntaxException;
import java.text.SimpleDateFormat;
import java.util.ArrayList;
import java.util.Date;
import java.util.Enumeration;
import java.util.HashMap;
import java.util.List;
import java.util.Map;
import java.util.UUID;
import java.util.concurrent.ConcurrentHashMap;
import java.util.concurrent.ExecutorService;
import java.util.concurrent.Executors;

import javax.ejb.Local;
import javax.naming.ConfigurationException;

import org.apache.log4j.Logger;

import com.cloud.agent.api.storage.DownloadAnswer;
import com.cloud.agent.api.storage.DownloadCommand;
import com.cloud.agent.api.storage.DownloadProgressCommand;
import com.cloud.agent.api.storage.DownloadProgressCommand.RequestType;
import com.cloud.exception.InternalErrorException;
import com.cloud.storage.Storage.ImageFormat;
import com.cloud.storage.StorageLayer;
import com.cloud.storage.VMTemplateHostVO;
import com.cloud.storage.VMTemplateStorageResourceAssoc;
import com.cloud.storage.resource.SecondaryStorageResource;
import com.cloud.storage.template.Processor.FormatInfo;
import com.cloud.storage.template.TemplateDownloader.DownloadCompleteCallback;
import com.cloud.storage.template.TemplateDownloader.Status;
import com.cloud.utils.NumbersUtil;
import com.cloud.utils.component.Adapter;
import com.cloud.utils.component.Adapters;
import com.cloud.utils.component.ComponentLocator;
import com.cloud.utils.component.ComponentLocator.ComponentInfo;
import com.cloud.utils.exception.CloudRuntimeException;
import com.cloud.utils.script.OutputInterpreter;
import com.cloud.utils.script.Script;

/**
 * @author chiradeep
 * 
 */
@Local(value = DownloadManager.class)
public class DownloadManagerImpl implements DownloadManager {
    private String _name;
    StorageLayer _storage;
    Adapters<Processor> _processors;

    public class Completion implements DownloadCompleteCallback {
        private final String jobId;

        public Completion(String jobId) {
            this.jobId = jobId;
        }

        @Override
        public void downloadComplete(Status status) {
            setDownloadStatus(jobId, status);
        }
    }

    private static class DownloadJob {
        private final TemplateDownloader td;
        private final String jobId;
        private final String tmpltName;
        private final boolean hvm;
        private final ImageFormat format;
        private String tmpltPath;
        private String description;
        private String checksum;
        private Long accountId;
        private String installPathPrefix;
        private long templatesize;
        private long templatePhysicalSize;
        private long id;

        public DownloadJob(TemplateDownloader td, String jobId, long id, String tmpltName, ImageFormat format, boolean hvm, Long accountId, String descr, String cksum, String installPathPrefix) {
            super();
            this.td = td;
            this.jobId = jobId;
            this.tmpltName = tmpltName;
            this.format = format;
            this.hvm = hvm;
            this.accountId = accountId;
            this.description = descr;
            this.checksum = cksum;
            this.installPathPrefix = installPathPrefix;
            this.templatesize = 0;
            this.id = id;
        }

        public TemplateDownloader getTd() {
            return td;
        }

        public String getDescription() {
            return description;
        }

        public String getChecksum() {
            return checksum;
        }

        public TemplateDownloader getTemplateDownloader() {
            return td;
        }

        public String getJobId() {
            return jobId;
        }

        public String getTmpltName() {
            return tmpltName;
        }

        public ImageFormat getFormat() {
            return format;
        }

        public boolean isHvm() {
            return hvm;
        }

        public Long getAccountId() {
            return accountId;
        }

        public long getId() {
            return id;
        }

        public void setTmpltPath(String tmpltPath) {
            this.tmpltPath = tmpltPath;
        }

        public String getTmpltPath() {
            return tmpltPath;
        }

        public String getInstallPathPrefix() {
            return installPathPrefix;
        }

        public void cleanup() {
            if (td != null) {
                String dnldPath = td.getDownloadLocalPath();
                if (dnldPath != null) {
                    File f = new File(dnldPath);
                    File dir = f.getParentFile();
                    f.delete();
                    if (dir != null) {
                        dir.delete();
                    }
                }
            }

        }

        public void setTemplatesize(long templatesize) {
            this.templatesize = templatesize;
        }

        public long getTemplatesize() {
            return templatesize;
        }

        public void setTemplatePhysicalSize(long templatePhysicalSize) {
            this.templatePhysicalSize = templatePhysicalSize;
        }

        public long getTemplatePhysicalSize() {
            return templatePhysicalSize;
        }
    }

    public static final Logger s_logger = Logger.getLogger(DownloadManagerImpl.class);
    private String _templateDir;
    private String createTmpltScr;
    private Adapters<Processor> processors;

    private ExecutorService threadPool;

    private final Map<String, DownloadJob> jobs = new ConcurrentHashMap<String, DownloadJob>();
    private String listTmpltScr;
    private int installTimeoutPerGig = 180 * 60 * 1000;
    private boolean _sslCopy;

    /**
     * Get notified of change of job status. Executed in context of downloader thread
     * 
     * @param jobId
     *            the id of the job
     * @param status
     *            the status of the job
     */
    public void setDownloadStatus(String jobId, Status status) {
        DownloadJob dj = jobs.get(jobId);
        if (dj == null) {
            s_logger.warn("setDownloadStatus for jobId: " + jobId + ", status=" + status + " no job found");
            return;
        }
        TemplateDownloader td = dj.getTemplateDownloader();
        s_logger.info("Download Completion for jobId: " + jobId + ", status=" + status);
        s_logger.info("local: " + td.getDownloadLocalPath() + ", bytes=" + td.getDownloadedBytes() + ", error=" + td.getDownloadError() + ", pct=" + td.getDownloadPercent());

        switch (status) {
        case ABORTED:
        case NOT_STARTED:
        case UNRECOVERABLE_ERROR:
            // TODO
            dj.cleanup();
            break;
        case UNKNOWN:
            return;
        case IN_PROGRESS:
            s_logger.info("Resuming jobId: " + jobId + ", status=" + status);
            td.setResume(true);
            threadPool.execute(td);
            break;
        case RECOVERABLE_ERROR:
            threadPool.execute(td);
            break;
        case DOWNLOAD_FINISHED:
            td.setDownloadError("Download success, starting install ");
            String result = postDownload(jobId);
            if (result != null) {
                s_logger.error("Failed post download script: " + result);
                td.setStatus(Status.UNRECOVERABLE_ERROR);
                td.setDownloadError("Failed post download script: " + result);
            } else {
                td.setStatus(Status.POST_DOWNLOAD_FINISHED);
                td.setDownloadError("Install completed successfully at " + new SimpleDateFormat().format(new Date()));
            }
            dj.cleanup();
            break;
        default:
            break;
        }
    }

    /**
     * Post download activity (install and cleanup). Executed in context of downloader thread
     * 
     * @throws IOException
     */
    private String postDownload(String jobId) {
        DownloadJob dnld = jobs.get(jobId);
        TemplateDownloader td = dnld.getTemplateDownloader();
        String templatePath = null;
        templatePath = dnld.getInstallPathPrefix() + dnld.getAccountId() + File.separator + dnld.getId() + File.separator;// dnld.getTmpltName();

        _storage.mkdirs(templatePath);

        // once template path is set, remove the parent dir so that the template is installed with a relative path
        String finalTemplatePath = _templateDir + File.separator + dnld.getAccountId() + File.separator + dnld.getId() + File.separator;
        dnld.setTmpltPath(finalTemplatePath);

        int imgSizeGigs = (int) Math.ceil(_storage.getSize(td.getDownloadLocalPath()) * 1.0d / (1024 * 1024 * 1024));
        imgSizeGigs++; // add one just in case
        long timeout = imgSizeGigs * installTimeoutPerGig;
        Script scr = null;
        scr = new Script(createTmpltScr, timeout, s_logger);
        scr.add("-s", Integer.toString(imgSizeGigs));
        scr.add("-S", Long.toString(td.getMaxTemplateSizeInBytes()));
        if (dnld.getDescription() != null && dnld.getDescription().length() > 1) {
            scr.add("-d", dnld.getDescription());
        }
        if (dnld.isHvm()) {
            scr.add("-h");
        }

        // add options common to ISO and template
        String extension = dnld.getFormat().getFileExtension();
        String templateName = "";
        if( extension.equals("iso")) {
            templateName = jobs.get(jobId).getTmpltName().trim().replace(" ", "_");
        } else {
            templateName = java.util.UUID.nameUUIDFromBytes((jobs.get(jobId).getTmpltName() + System.currentTimeMillis()).getBytes()).toString();
        }

        String templateFilename = templateName + "." + extension;
        dnld.setTmpltPath(finalTemplatePath + "/" + templateFilename);
        scr.add("-n", templateFilename);

        scr.add("-t", templatePath);
        scr.add("-f", td.getDownloadLocalPath());
        if (dnld.getChecksum() != null && dnld.getChecksum().length() > 1) {
            scr.add("-c", dnld.getChecksum());
        }
        scr.add("-u"); // cleanup
        String result;
        result = scr.execute();

        if (result != null) {
            return result;
        }

        // Set permissions for the downloaded template
        File downloadedTemplate = new File(templatePath + "/" + templateFilename);
        _storage.setWorldReadableAndWriteable(downloadedTemplate);

        // Set permissions for template.properties
        File templateProperties = new File(templatePath + "/template.properties");
        _storage.setWorldReadableAndWriteable(templateProperties);

        TemplateLocation loc = new TemplateLocation(_storage, templatePath);
        try {
            loc.create(dnld.getId(), true, dnld.getTmpltName());
        } catch (IOException e) {
            s_logger.warn("Something is wrong with template location " + templatePath, e);
            loc.purge();
            return "Unable to download due to " + e.getMessage();
        }

        Enumeration<Processor> en = _processors.enumeration();
        while (en.hasMoreElements()) {
            Processor processor = en.nextElement();

            FormatInfo info = null;
            try {
                info = processor.process(templatePath, null, templateName);
            } catch (InternalErrorException e) {
                s_logger.error("Template process exception ", e);
                return e.toString();
            }
            if (info != null) {
                loc.addFormat(info);
                dnld.setTemplatesize(info.virtualSize);
                dnld.setTemplatePhysicalSize(info.size);
                break;
            }
        }

        if (!loc.save()) {
            s_logger.warn("Cleaning up because we're unable to save the formats");
            loc.purge();
        }

        return null;
    }

    @Override
    public Status getDownloadStatus(String jobId) {
        DownloadJob job = jobs.get(jobId);
        if (job != null) {
            TemplateDownloader td = job.getTemplateDownloader();
            if (td != null) {
                return td.getStatus();
            }
        }
        return Status.UNKNOWN;
    }

    @Override
    public String downloadPublicTemplate(long id, String url, String name, ImageFormat format, boolean hvm, Long accountId, String descr, String cksum, String installPathPrefix, String user, String password, long maxTemplateSizeInBytes) {
        UUID uuid = UUID.randomUUID();
        String jobId = uuid.toString();
        String tmpDir = installPathPrefix + File.separator + accountId + File.separator + id;

        try {

            if (!_storage.mkdirs(tmpDir)) {
                s_logger.warn("Unable to create " + tmpDir);
                return "Unable to create " + tmpDir;
            }

            File file = _storage.getFile(tmpDir + File.separator + TemplateLocation.Filename);
            if ( file.exists() ) {
                file.delete();
            }

            if (!file.createNewFile()) {
                s_logger.warn("Unable to create new file: " + file.getAbsolutePath());
                return "Unable to create new file: " + file.getAbsolutePath();
            }

            URI uri;
            try {
                uri = new URI(url);
            } catch (URISyntaxException e) {
                throw new CloudRuntimeException("URI is incorrect: " + url);
            }
            TemplateDownloader td;
            if ((uri != null) && (uri.getScheme() != null)) {
                if (uri.getScheme().equalsIgnoreCase("http") || uri.getScheme().equalsIgnoreCase("https")) {
                    td = new HttpTemplateDownloader(_storage, url, tmpDir, new Completion(jobId), maxTemplateSizeInBytes, user, password);
                } else if (uri.getScheme().equalsIgnoreCase("file")) {
                    td = new LocalTemplateDownloader(_storage, url, tmpDir, maxTemplateSizeInBytes, new Completion(jobId));
                } else if (uri.getScheme().equalsIgnoreCase("scp")) {
                    td = new ScpTemplateDownloader(_storage, url, tmpDir, maxTemplateSizeInBytes, new Completion(jobId));
                } else if (uri.getScheme().equalsIgnoreCase("nfs")) {
                    td = null;
                    // TODO: implement this.
                    throw new CloudRuntimeException("Scheme is not supported " + url);
                } else {
                    throw new CloudRuntimeException("Scheme is not supported " + url);
                }
            } else {
                throw new CloudRuntimeException("Unable to download from URL: " + url);
            }
            DownloadJob dj = new DownloadJob(td, jobId, id, name, format, hvm, accountId, descr, cksum, installPathPrefix);
            jobs.put(jobId, dj);
            threadPool.execute(td);

            return jobId;
        } catch (IOException e) {
            s_logger.warn("Unable to download to " + tmpDir, e);
            return null;
        }
    }

    @Override
    public String getDownloadError(String jobId) {
        DownloadJob dj = jobs.get(jobId);
        if (dj != null) {
            return dj.getTemplateDownloader().getDownloadError();
        }
        return null;
    }

    public long getDownloadTemplateSize(String jobId) {
        DownloadJob dj = jobs.get(jobId);
        if (dj != null) {
            return dj.getTemplatesize();
        }
        return 0;
    }

    public long getDownloadTemplatePhysicalSize(String jobId) {
        DownloadJob dj = jobs.get(jobId);
        if (dj != null) {
            return dj.getTemplatePhysicalSize();
        }
        return 0;
    }

    // @Override
    public String getDownloadLocalPath(String jobId) {
        DownloadJob dj = jobs.get(jobId);
        if (dj != null) {
            return dj.getTemplateDownloader().getDownloadLocalPath();
        }
        return null;
    }

    @Override
    public int getDownloadPct(String jobId) {
        DownloadJob dj = jobs.get(jobId);
        if (dj != null) {
            return dj.getTemplateDownloader().getDownloadPercent();
        }
        return 0;
    }

    public static VMTemplateHostVO.Status convertStatus(Status tds) {
        switch (tds) {
        case ABORTED:
            return VMTemplateHostVO.Status.NOT_DOWNLOADED;
        case DOWNLOAD_FINISHED:
            return VMTemplateHostVO.Status.DOWNLOAD_IN_PROGRESS;
        case IN_PROGRESS:
            return VMTemplateHostVO.Status.DOWNLOAD_IN_PROGRESS;
        case NOT_STARTED:
            return VMTemplateHostVO.Status.NOT_DOWNLOADED;
        case RECOVERABLE_ERROR:
            return VMTemplateHostVO.Status.NOT_DOWNLOADED;
        case UNKNOWN:
            return VMTemplateHostVO.Status.UNKNOWN;
        case UNRECOVERABLE_ERROR:
            return VMTemplateHostVO.Status.DOWNLOAD_ERROR;
        case POST_DOWNLOAD_FINISHED:
            return VMTemplateHostVO.Status.DOWNLOADED;
        default:
            return VMTemplateHostVO.Status.UNKNOWN;
        }
    }

    @Override
    public com.cloud.storage.VMTemplateHostVO.Status getDownloadStatus2(String jobId) {
        return convertStatus(getDownloadStatus(jobId));
    }

    @Override
    public DownloadAnswer handleDownloadCommand(SecondaryStorageResource resource, DownloadCommand cmd) {
        if (cmd instanceof DownloadProgressCommand) {
            return handleDownloadProgressCmd( resource, (DownloadProgressCommand) cmd);
        }

        if (cmd.getUrl() == null) {
            return new DownloadAnswer("Template is corrupted on storage due to an invalid url , cannot download", VMTemplateStorageResourceAssoc.Status.DOWNLOAD_ERROR);
        }

        if (cmd.getName() == null) {
            return new DownloadAnswer("Invalid Name", VMTemplateStorageResourceAssoc.Status.DOWNLOAD_ERROR);
        }

        String installPathPrefix = null;
        installPathPrefix = resource.getRootDir(cmd) + File.separator + _templateDir;

        String user = null;
        String password = null;
        if (cmd.getAuth() != null) {
            user = cmd.getAuth().getUserName();
            password = new String(cmd.getAuth().getPassword());
        }

        long maxDownloadSizeInBytes = (cmd.getMaxDownloadSizeInBytes() == null) ? TemplateDownloader.DEFAULT_MAX_TEMPLATE_SIZE_IN_BYTES : (cmd.getMaxDownloadSizeInBytes());
        String jobId = downloadPublicTemplate(cmd.getId(), cmd.getUrl(), cmd.getName(), cmd.getFormat(), cmd.isHvm(), cmd.getAccountId(), cmd.getDescription(), cmd.getChecksum(), installPathPrefix, user, password, maxDownloadSizeInBytes);
        sleep();
        if (jobId == null) {
            return new DownloadAnswer("Internal Error", VMTemplateStorageResourceAssoc.Status.DOWNLOAD_ERROR);
        }
        return new DownloadAnswer(jobId, getDownloadPct(jobId), getDownloadError(jobId), getDownloadStatus2(jobId), getDownloadLocalPath(jobId), getInstallPath(jobId),
                getDownloadTemplateSize(jobId), getDownloadTemplateSize(jobId));
    }

    private void sleep() {
        try {
            Thread.sleep(3000);
        } catch (InterruptedException e) {
            // ignore
        }
    }

    private DownloadAnswer handleDownloadProgressCmd(SecondaryStorageResource resource, DownloadProgressCommand cmd) {
        String jobId = cmd.getJobId();
        DownloadAnswer answer;
        DownloadJob dj = null;
        if (jobId != null) {
            dj = jobs.get(jobId);
        }
        if (dj == null) {
            if (cmd.getRequest() == RequestType.GET_OR_RESTART) {
                DownloadCommand dcmd = new DownloadCommand(cmd);
                return handleDownloadCommand(resource, dcmd);
            } else {
                return new DownloadAnswer("Cannot find job", VMTemplateStorageResourceAssoc.Status.DOWNLOAD_ERROR.UNKNOWN);
            }
        }
        TemplateDownloader td = dj.getTemplateDownloader();
        switch (cmd.getRequest()) {
        case GET_STATUS:
            break;
        case ABORT:
            td.stopDownload();
            sleep();
            break;
        case RESTART:
            td.stopDownload();
            sleep();
            threadPool.execute(td);
            break;
        case PURGE:
            td.stopDownload();
            answer = new DownloadAnswer(jobId, getDownloadPct(jobId), getDownloadError(jobId), getDownloadStatus2(jobId), getDownloadLocalPath(jobId),
                    getInstallPath(jobId), getDownloadTemplateSize(jobId), getDownloadTemplatePhysicalSize(jobId));
            jobs.remove(jobId);
            return answer;
        default:
            break; // TODO
        }
        return new DownloadAnswer(jobId, getDownloadPct(jobId), getDownloadError(jobId), getDownloadStatus2(jobId), getDownloadLocalPath(jobId),
                getInstallPath(jobId), getDownloadTemplateSize(jobId), getDownloadTemplatePhysicalSize(jobId));
    }

    private String getInstallPath(String jobId) {
        DownloadJob dj = jobs.get(jobId);
        if (dj != null) {
            return dj.getTmpltPath();
        }
        return null;
    }

    private String createTempDir(File rootDir, String name) throws IOException {

        File f = File.createTempFile(name, "", rootDir);
        f.delete();
        f.mkdir();
        _storage.setWorldReadableAndWriteable(f);
        return f.getAbsolutePath();

    }

    private List<String> listTemplates(String rootdir) {
        List<String> result = new ArrayList<String>();
        
        Script script = new Script(listTmpltScr, s_logger);
        script.add("-r", rootdir);
        ZfsPathParser zpp = new ZfsPathParser(rootdir);
        script.execute(zpp);
        result.addAll(zpp.getPaths());
        s_logger.info("found " + zpp.getPaths().size() + " templates" + zpp.getPaths());
        return result;
    }

    @Override
    public Map<String, TemplateInfo> gatherTemplateInfo(String rootDir) {
        Map<String, TemplateInfo> result = new HashMap<String, TemplateInfo>();
        String templateDir = rootDir + File.separator + _templateDir;
        
        if (! _storage.exists(templateDir)) {
            _storage.mkdirs(templateDir);
        }
        
        List<String> publicTmplts = listTemplates(templateDir);
        for (String tmplt : publicTmplts) {
            String path = tmplt.substring(0, tmplt.lastIndexOf(File.separator));
            TemplateLocation loc = new TemplateLocation(_storage, path);
            try {
                if (!loc.load()) {
                    s_logger.warn("Post download installation was not completed for " + path);
                    //loc.purge();
                    _storage.cleanup(path, templateDir);
                    continue;
                }
            } catch (IOException e) {
                s_logger.warn("Unable to load template location " + path, e);
                //loc.purge();
                try {
                    _storage.cleanup(path, templateDir);
                } catch (IOException e1) {
                    s_logger.warn("Unable to cleanup " + path, e1);
                }
                continue;
            }

            TemplateInfo tInfo = loc.getTemplateInfo();

            result.put(tInfo.templateName, tInfo);
            s_logger.debug("Added template name: " + tInfo.templateName + ", path: " + tmplt);
        }
        /*
        for (String tmplt : isoTmplts) {
            String tmp[];
            tmp = tmplt.split("/");
            String tmpltName = tmp[tmp.length - 2];
            tmplt = tmplt.substring(tmplt.lastIndexOf("iso/"));
            TemplateInfo tInfo = new TemplateInfo(tmpltName, tmplt, false);
            s_logger.debug("Added iso template name: " + tmpltName + ", path: " + tmplt);
            result.put(tmpltName, tInfo);
        }
         */
        return result;
    }

    private int deleteDownloadDirectories(File downloadPath, int deleted) {
        try {
            if (downloadPath.exists()) {
                File[] files = downloadPath.listFiles();
                for (int i = 0; i < files.length; i++) {
                    if (files[i].isDirectory()) {
                        deleteDownloadDirectories(files[i], deleted);
                        files[i].delete();
                        deleted++;
                    } else {
                        files[i].delete();
                        deleted++;
                    }
                }
            }
        } catch (Exception ex) {
            s_logger.info("Failed to clean up template downloads directory " + ex.toString());
        }
        return deleted;
    }

    public static class ZfsPathParser extends OutputInterpreter {
        String _parent;
        List<String> paths = new ArrayList<String>();

        public ZfsPathParser(String parent) {
            _parent = parent;
        }

        @Override
        public String interpret(BufferedReader reader) throws IOException {
            String line = null;
            while ((line = reader.readLine()) != null) {
                paths.add(line);
            }
            return null;
        }

        public List<String> getPaths() {
            return paths;
        }

        @Override
        public boolean drain() {
            return true;
        }
    }

    public DownloadManagerImpl() {
    }

    @Override
    @SuppressWarnings("unchecked")
    public boolean configure(String name, Map<String, Object> params) throws ConfigurationException {
        _name = name;

        String value = null;

        _storage = (StorageLayer) params.get(StorageLayer.InstanceConfigKey);
        if (_storage == null) {
            value = (String) params.get(StorageLayer.ClassConfigKey);
            if (value == null) {
                throw new ConfigurationException("Unable to find the storage layer");
            }

            Class<StorageLayer> clazz;
            try {
                clazz = (Class<StorageLayer>) Class.forName(value);
            } catch (ClassNotFoundException e) {
                throw new ConfigurationException("Unable to instantiate " + value);
            }
            _storage = ComponentLocator.inject(clazz);
        }
        String useSsl = (String)params.get("sslcopy");
        if (useSsl != null) {
            _sslCopy = Boolean.parseBoolean(useSsl);

        }
        String inSystemVM = (String)params.get("secondary.storage.vm");
        if (inSystemVM != null && "true".equalsIgnoreCase(inSystemVM)) {
            s_logger.info("DownloadManager: starting additional services since we are inside system vm");
            startAdditionalServices();
            blockOutgoingOnPrivate();
        }

        value = (String) params.get("install.timeout.pergig");
        this.installTimeoutPerGig = NumbersUtil.parseInt(value, 15 * 60) * 1000;

        value = (String) params.get("install.numthreads");
        final int numInstallThreads = NumbersUtil.parseInt(value, 10);

        String scriptsDir = (String) params.get("template.scripts.dir");
        if (scriptsDir == null) {
            scriptsDir = "scripts/storage/secondary";
        }

        listTmpltScr = Script.findScript(scriptsDir, "listvmtmplt.sh");
        if (listTmpltScr == null) {
            throw new ConfigurationException("Unable to find the listvmtmplt.sh");
        }
        s_logger.info("listvmtmplt.sh found in " + listTmpltScr);

        createTmpltScr = Script.findScript(scriptsDir, "createtmplt.sh");
        if (createTmpltScr == null) {
            throw new ConfigurationException("Unable to find createtmplt.sh");
        }
        s_logger.info("createtmplt.sh found in " + createTmpltScr);

        List<ComponentInfo<Adapter>> processors = new ArrayList<ComponentInfo<Adapter>>();

        Processor processor = new VhdProcessor();
        processor.configure("VHD Processor", params);
        processors.add(new ComponentInfo<Adapter>("VHD Processor", VhdProcessor.class, processor));

        processor = new IsoProcessor();
        processor.configure("ISO Processor", params);
        processors.add(new ComponentInfo<Adapter>("ISO Processor", IsoProcessor.class, processor));

        processor = new QCOW2Processor();
        processor.configure("QCOW2 Processor", params);
        processors.add(new ComponentInfo<Adapter>("QCOW2 Processor", QCOW2Processor.class, processor));

        processor = new VmdkProcessor();
        processor.configure("VMDK Processor", params);
        processors.add(new ComponentInfo<Adapter>("VMDK Processor", VmdkProcessor.class, processor));
<<<<<<< HEAD

=======
        
        processor = new RawImageProcessor();
        processor.configure("Raw Image Processor", params);
        processors.add(new ComponentInfo<Adapter>("Raw Image Processor", RawImageProcessor.class, processor));
        
>>>>>>> c8942532
        _processors = new Adapters<Processor>("processors", processors);

        _templateDir = (String) params.get("public.templates.root.dir");
        if (_templateDir == null) {
            _templateDir = TemplateConstants.DEFAULT_TMPLT_ROOT_DIR;
        }
        _templateDir += File.separator + TemplateConstants.DEFAULT_TMPLT_FIRST_LEVEL_DIR;
        // Add more processors here.
        threadPool = Executors.newFixedThreadPool(numInstallThreads);
        return true;
    }

    private void blockOutgoingOnPrivate() {
        Script command = new Script("/bin/bash", s_logger);
        String intf = "eth1";
        command.add("-c");
        command.add("iptables -A OUTPUT -o " + intf + " -p tcp -m state --state NEW -m tcp --dport " + "80" + " -j REJECT;" +
                "iptables -A OUTPUT -o " + intf + " -p tcp -m state --state NEW -m tcp --dport " + "443" + " -j REJECT;");

        String result = command.execute();
        if (result != null) {
            s_logger.warn("Error in blocking outgoing to port 80/443 err=" + result );
            return;
        }
    }

    @Override
    public String getName() {
        return _name;
    }

    @Override
    public boolean start() {
        return true;
    }

    @Override
    public boolean stop() {
        return true;
    }

    private void startAdditionalServices() {

        Script command = new Script("/bin/bash", s_logger);
        command.add("-c");
        command.add("if [ -d /etc/apache2 ] ; then service apache2 stop; else service httpd stop; fi ");
        String result = command.execute();
        if (result != null) {
            s_logger.warn("Error in stopping httpd service err=" + result );
        }
        String port = Integer.toString(TemplateConstants.DEFAULT_TMPLT_COPY_PORT);
        String intf = TemplateConstants.DEFAULT_TMPLT_COPY_INTF;

        command = new Script("/bin/bash", s_logger);
        command.add("-c");
        command.add("iptables -I INPUT -i " + intf + " -p tcp -m state --state NEW -m tcp --dport " + port + " -j ACCEPT;" +
                "iptables -I INPUT -i " + intf + " -p tcp -m state --state NEW -m tcp --dport " + "443" + " -j ACCEPT;");

        result = command.execute();
        if (result != null) {
            s_logger.warn("Error in opening up httpd port err=" + result );
            return;
        }

        command = new Script("/bin/bash", s_logger);
        command.add("-c");
        command.add("if [ -d /etc/apache2 ] ; then service apache2 start; else service httpd start; fi ");
        result = command.execute();
        if (result != null) {
            s_logger.warn("Error in starting httpd service err=" + result );
            return;
        }
        command = new Script("mkdir", s_logger);
        command.add("-p");
        command.add("/var/www/html/copy/template");
        result = command.execute();
        if (result != null) {
            s_logger.warn("Error in creating directory =" + result );
            return;
        }
    }
}<|MERGE_RESOLUTION|>--- conflicted
+++ resolved
@@ -793,15 +793,11 @@
         processor = new VmdkProcessor();
         processor.configure("VMDK Processor", params);
         processors.add(new ComponentInfo<Adapter>("VMDK Processor", VmdkProcessor.class, processor));
-<<<<<<< HEAD
-
-=======
-        
+
         processor = new RawImageProcessor();
         processor.configure("Raw Image Processor", params);
         processors.add(new ComponentInfo<Adapter>("Raw Image Processor", RawImageProcessor.class, processor));
         
->>>>>>> c8942532
         _processors = new Adapters<Processor>("processors", processors);
 
         _templateDir = (String) params.get("public.templates.root.dir");
