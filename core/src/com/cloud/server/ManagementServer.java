--- conflicted
+++ resolved
@@ -2202,7 +2202,6 @@
 	VolumeVO getRootVolume(Long instanceId);
 	long getPsMaintenanceCount(long podId);
 	boolean isPoolUp(long instanceId);
-<<<<<<< HEAD
 	
 	
 	//Move this part to UserVmManagerImpl after merge with api refactor branch
@@ -2235,7 +2234,7 @@
     List<InstanceGroupVO> searchForVmGroups(Criteria c);
     
     InstanceGroupVO getGroupForVm(long vmId);
-=======
+
 	List<VlanVO> searchForZoneWideVlans(long dcId, String vlanType,String vlanId);
->>>>>>> 05499fa5
+
 }