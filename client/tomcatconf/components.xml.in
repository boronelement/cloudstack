--- conflicted
+++ resolved
@@ -68,11 +68,6 @@
         <adapters key="com.cloud.hypervisor.HypervisorGuru">
             <adapter name="XenServerGuru" class="com.cloud.hypervisor.XenServerGuru"/>
             <adapter name="KVMGuru" class="com.cloud.hypervisor.KVMGuru"/>
-<<<<<<< HEAD
-=======
-            <adapter name="VMwareGuru" class="com.cloud.hypervisor.VMwareGuru"/>
-            <adapter name="BareMetalGuru" class="com.cloud.hypervisor.BareMetalGuru"/>
->>>>>>> 20a7d95c
         </adapters>
         <adapters key="com.cloud.resource.Discoverer">
             <adapter name="XCP Agent" class="com.cloud.hypervisor.xen.discoverer.XcpServerDiscoverer"/>
