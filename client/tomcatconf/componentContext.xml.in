--- conflicted
+++ resolved
@@ -31,86 +31,6 @@
                       http://www.springframework.org/schema/context
                       http://www.springframework.org/schema/context/spring-context-3.0.xsd">                     
 
-<<<<<<< HEAD
-
-  <!--
-      Compose a CloudStack deployment with selected components here
-  -->
-  <bean id="databaseUpgradeChecker" class="com.cloud.upgrade.DatabaseUpgradeChecker" />
-  <bean id="encryptionSecretKeyChecker" class="com.cloud.utils.crypt.EncryptionSecretKeyChecker" />
-  <bean id="configurationServerImpl" class="com.cloud.server.ConfigurationServerImpl" />
-  
-  <bean id="managementServerImpl" class ="com.cloud.server.ManagementServerImpl" >
-    <property name="UserAuthenticators">
-        <list>
-            <ref bean="MD5UserAuthenticator"/>
-            <ref bean="LDAPUserAuthenticator"/>
-        </list>
-    </property>
-  </bean>
- 
-  <bean id ="AccountManagerImpl" class="com.cloud.user.AccountManagerImpl">
-    <property name="UserAuthenticators">
-        <list>
-            <ref bean="MD5UserAuthenticator"/>
-            <ref bean="LDAPUserAuthenticator"/>
-        </list>
-    </property>
-  </bean>
-   
-  <bean id="clusterManagerImpl" class="com.cloud.cluster.ClusterManagerImpl" />
-  <bean id="clusteredAgentManagerImpl" class="com.cloud.agent.manager.ClusteredAgentManagerImpl" />
-  <bean id="clusteredVirtualMachineManagerImpl" class="com.cloud.vm.ClusteredVirtualMachineManagerImpl" />
-  <bean id="highAvailabilityManagerExtImpl" class="com.cloud.ha.HighAvailabilityManagerExtImpl" />
-  <bean id="userVmManagerImpl" class="com.cloud.vm.UserVmManagerImpl" />
-  <bean id="consoleProxyManagerImpl" class="com.cloud.consoleproxy.ConsoleProxyManagerImpl" />
-  <bean id="securityGroupManagerImpl2" class="com.cloud.network.security.SecurityGroupManagerImpl2" />
-  <bean id="premiumSecondaryStorageManagerImpl" class="com.cloud.secstorage.PremiumSecondaryStorageManagerImpl" />
-  <bean id="userVmDaoImpl" class="com.cloud.vm.dao.UserVmDaoImpl" />
-  <bean id="ipv6AddressManagerImpl" class="com.cloud.network.Ipv6AddressManagerImpl" />
-
-  <bean id="apiRateLimitServiceImpl" class="org.apache.cloudstack.ratelimit.ApiRateLimitServiceImpl"/>
-  <bean id="BaremetalManager" class="com.cloud.baremetal.manager.BaremetalManagerImpl"/>
-  <bean id="BaremetalDhcpManager" class="com.cloud.baremetal.networkservice.BaremetalDhcpManagerImpl"/>
-  <bean id="BaremetalKickStartPxeService" class="com.cloud.baremetal.networkservice.BaremetalKickStartServiceImpl"/>
-  <bean id="BaremetalPingPxeService" class="com.cloud.baremetal.networkservice.BareMetalPingServiceImpl" />
-  <bean id="BaremetalPxeManager" class="com.cloud.baremetal.networkservice.BaremetalPxeManagerImpl" />
-  <bean id="UcsManager" class="com.cloud.ucs.manager.UcsManagerImpl" />
-  <bean id="UcsBladeDao" class="com.cloud.ucs.database.UcsBladeDaoImpl" />
-  <bean id="UcsManagerDao" class="com.cloud.ucs.database.UcsManagerDaoImpl" />
-
-  <!--
-      Network Elements
-  -->
-  <bean id="Ovs" class="com.cloud.network.element.OvsElement">
-    <property name="name" value="Ovs"/>
-  </bean>
-  <bean id="BareMetalDhcp" class="com.cloud.baremetal.networkservice.BaremetalDhcpElement">
-      <property name="name" value="BareMetalDhcp"/>
-  </bean>
-  <bean id="BareMetalPxe" class="com.cloud.baremetal.networkservice.BaremetalPxeElement">
-      <property name="name" value="BareMetalPxe"/>
-  </bean>
-  <bean id="BareMetalUserdata" class="com.cloud.baremetal.networkservice.BaremetalUserdataElement">
-      <property name="name" value="BareMetalUserdata"/>
-  </bean>
-  <bean id="SecurityGroupProvider" class="com.cloud.network.element.SecurityGroupElement">
-    <property name="name" value="SecurityGroupProvider"/>
-  </bean>
-  <bean id="VirtualRouter" class="com.cloud.network.element.VirtualRouterElement">
-    <property name="name" value="VirtualRouter"/>
-  </bean>
-  <bean id="VpcVirtualRouter" class="com.cloud.network.element.VpcVirtualRouterElement">
-    <property name="name" value="VpcVirtualRouter"/>
-  </bean>
-  <!--
-  <bean id="NiciraNvp" class="com.cloud.network.element.NiciraNvpElement">
-    <property name="name" value="NiciraNvp"/>
-  </bean>
-  -->
-  
-=======
->>>>>>> 1274d8f6
 <!--
  
   OSS deployment configuration
@@ -236,26 +156,6 @@
           <ref bean="UserDispersingPlanner" />
           <ref bean="UserConcentratedPodPlanner" />
 
-<<<<<<< HEAD
-  <bean id="FirstFitPlanner" class="com.cloud.deploy.FirstFitPlanner">
-    <property name="name" value="FirstFitPlanner"/>
-  </bean>
-
-  <bean id="UserDispersingPlanner" class="com.cloud.deploy.UserDispersingPlanner">
-    <property name="name" value="UserDispersingPlanner"/>
-  </bean>
-  
-  <bean id="UserConcentratedPodPlanner" class="com.cloud.deploy.UserConcentratedPodPlanner">
-    <property name="name" value="UserConcentratedPodPlanner"/>
-  </bean>
-
-  <bean id="BareMetalPlanner" class="com.cloud.baremetal.manager.BareMetalPlanner">
-    <property name="name" value="BareMetalPlanner"/>
-  </bean>
-    
-  <bean id="BaremetalPlannerSelector" class="com.cloud.baremetal.manager.BaremetalPlannerSelector">
-    <property name="name" value="BaremetalPlannerSelector"/>
-=======
 <!--
           <ref bean="BareMetalPlanner" />
 -->
@@ -288,7 +188,6 @@
           <ref bean="garbageCollectingStoragePoolAllocator"/>
       </list>
     </property>
->>>>>>> 1274d8f6
   </bean>
 
   <!-- Networking adapters -->
@@ -348,12 +247,6 @@
     </property>
   </bean>
 
-
-<<<<<<< HEAD
-  <bean id="ClassicalPrimaryDataStoreProvider" class="org.apache.cloudstack.storage.datastore.provider.CloudStackPrimaryDataStoreProviderImpl">
-  </bean>
-  
-  
      
   <!--
    AffinityGroup Processors
@@ -362,8 +255,4 @@
     	<property name="name" value="HostAntiAffinityProcessor"/>
     	<property name="type" value="host anti-affinity"/>
  	</bean>
-  
-  
-=======
->>>>>>> 1274d8f6
 </beans>