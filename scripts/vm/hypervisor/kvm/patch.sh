#!/bin/bash
# Licensed to the Apache Software Foundation (ASF) under one
# or more contributor license agreements.  See the NOTICE file
# distributed with this work for additional information
# regarding copyright ownership.  The ASF licenses this file
# to you under the Apache License, Version 2.0 (the
# "License"); you may not use this file except in compliance
# with the License.  You may obtain a copy of the License at
#
#   http://www.apache.org/licenses/LICENSE-2.0
#
# Unless required by applicable law or agreed to in writing,
# software distributed under the License is distributed on an
# "AS IS" BASIS, WITHOUT WARRANTIES OR CONDITIONS OF ANY
# KIND, either express or implied.  See the License for the
# specific language governing permissions and limitations
# under the License.

set -e

# Get the VM name and cmdline
while getopts "n:c:h" opt; do
  case ${opt} in
    n )
      name=$OPTARG
      ;;
    c )
      bootargs=$OPTARG
      cmdline=$(echo $OPTARG | base64 -w 0)
      ;;
    h )
      echo "Usage: $0 -n [VM name] -c [command line]"
      exit 0
      ;;
  esac
done

SSHKEY_FILE="/root/.ssh/id_rsa.pub.cloud"
if [ ! -e $SSHKEY_FILE ]; then
    echo "SSH public key file $SSHKEY_FILE not found!"
    exit 1
fi

if ! which virsh > /dev/null; then
    echo "Libvirt CLI 'virsh' not found"
    exit 1
fi

# Read the SSH public key
sshkey=$(cat $SSHKEY_FILE | base64 -w 0)

# Method to send and write payload inside the VM
send_file() {
    local name=${1}
    local path=${2}
    local content=${@:3}
    local fd=$(virsh qemu-agent-command $name "{\"execute\":\"guest-file-open\", \"arguments\":{\"path\":\"$path\",\"mode\":\"w+\"}}" | sed 's/[^:]*:\([^}]*\).*/\1/')
    virsh qemu-agent-command $name "{\"execute\":\"guest-file-write\", \"arguments\":{\"handle\":$fd,\"buf-b64\":\"$content\"}}" > /dev/null
    virsh qemu-agent-command $name "{\"execute\":\"guest-file-close\", \"arguments\":{\"handle\":$fd}}" > /dev/null
}

# Wait for the guest agent to come online
while ! virsh qemu-agent-command $name '{"execute":"guest-ping"}' >/dev/null 2>&1
do
    sleep 0.1
done

# Test guest agent sanity
while [ "$(virsh qemu-agent-command $name '{"execute":"guest-sync","arguments":{"id":1234567890}}' 2>/dev/null)" != '{"return":1234567890}' ]
do
    sleep 0.1
done

<<<<<<< HEAD
# Write ssh public key - only for systemVMs. For CKS nodes, the userdata handles pushing of the ssh public keys
vmtype=$(echo $bootargs | grep -Po 'type=\K[a-zA-Z]*')
if [ $vmtype != 'cksnode' ]; then
  send_file $name "/root/.ssh/authorized_keys" $sshkey
fi

# Fix ssh public key permission
virsh qemu-agent-command $name '{"execute":"guest-exec","arguments":{"path":"chmod","arg":["go-rwx","/root/.ssh/authorized_keys"]}}' > /dev/null
=======
## Write ssh public key
#send_file $name "/root/.ssh/authorized_keys" $sshkey
#
## Fix ssh public key permission
#virsh qemu-agent-command $name '{"execute":"guest-exec","arguments":{"path":"chmod","arg":["go-rwx","/root/.ssh/authorized_keys"]}}' > /dev/null
>>>>>>> 820192f3

# Write cmdline payload
send_file $name "/var/cache/cloud/cmdline" $cmdline<|MERGE_RESOLUTION|>--- conflicted
+++ resolved
@@ -71,22 +71,5 @@
     sleep 0.1
 done
 
-<<<<<<< HEAD
-# Write ssh public key - only for systemVMs. For CKS nodes, the userdata handles pushing of the ssh public keys
-vmtype=$(echo $bootargs | grep -Po 'type=\K[a-zA-Z]*')
-if [ $vmtype != 'cksnode' ]; then
-  send_file $name "/root/.ssh/authorized_keys" $sshkey
-fi
-
-# Fix ssh public key permission
-virsh qemu-agent-command $name '{"execute":"guest-exec","arguments":{"path":"chmod","arg":["go-rwx","/root/.ssh/authorized_keys"]}}' > /dev/null
-=======
-## Write ssh public key
-#send_file $name "/root/.ssh/authorized_keys" $sshkey
-#
-## Fix ssh public key permission
-#virsh qemu-agent-command $name '{"execute":"guest-exec","arguments":{"path":"chmod","arg":["go-rwx","/root/.ssh/authorized_keys"]}}' > /dev/null
->>>>>>> 820192f3
-
 # Write cmdline payload
 send_file $name "/var/cache/cloud/cmdline" $cmdline