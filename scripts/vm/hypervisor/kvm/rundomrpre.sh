--- conflicted
+++ resolved
@@ -23,11 +23,7 @@
 # $Id: rundomrpre.sh 10427 2010-07-09 03:30:48Z edison $ $HeadURL: svn://svn.lab.vmops.com/repos/vmdev/java/scripts/vm/hypervisor/kvm/rundomrpre.sh $
 
 set -x
-<<<<<<< HEAD
-cert="/root/.ssh/id_rsa.cloud"
-=======
 pubKey="/root/.ssh/id_rsa.pub.cloud"
->>>>>>> b93c7bc6
 mntpath() {
   local vmname=$1
   if [ ! -d /mnt/$vmname ]
@@ -91,15 +87,10 @@
     local datadisk=$3
     local path=$(mntpath $vmname)
 
-<<<<<<< HEAD
-    if [ -f $cert ]
-    then
-        cp $cert  $path/authorized_keys
-=======
+
     if [ -f $pubKey ]
     then
         cp $pubKey  $path/authorized_keys
->>>>>>> b93c7bc6
     fi
     echo $cmdline > $path/cmdline 
     sed -i "s/,/\ /g" $path/cmdline
