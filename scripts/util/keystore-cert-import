--- conflicted
+++ resolved
@@ -33,10 +33,7 @@
 
 if [ ! -f "$LIBVIRTD_FILE" ]; then
   # Re-use existing password or use the one provided
-<<<<<<< HEAD
-=======
   while [ ! -d /usr/local/cloud/systemvm/conf ]; do sleep 1; done
->>>>>>> 92c71c01
   if [ -f "$PROPS_FILE" ]; then
       OLD_PASS=$(sed -n '/keystore.passphrase/p' "$PROPS_FILE" 2>/dev/null  | sed 's/keystore.passphrase=//g' 2>/dev/null)
       if [ ! -z "${OLD_PASS// }" ]; then
